name: terratorch tuning toolkit

on: 
  push:
    branches:
      - main
    paths-ignore:
      - 'docs/**'
      - '*.md'
      - 'tests/resources/**'
      - 'examples/**/*'
      - '**/*.svg'
      - '**/*.png'
      - '**/*.txt'
      - '**/*.ipynb'
      - 'integrationtests/**/*'
  pull_request:
    branches:
      - main
    paths-ignore:
      - 'docs/**'
      - '*.md'
      - 'tests/resources/**'
      - 'examples/**/*'
      - '**/*.svg'
      - '**/*.png'
      - '**/*.txt'
      - '**/*.ipynb'
      - 'integrationtests/**/*'

jobs:
  build:
    runs-on: ubuntu-latest
    timeout-minutes: 40
    strategy:
      matrix:
        python-version: ["3.11", "3.12", "3.13"]
    env:
      R_TESTS_VERBOSE: 2
    steps:
      - name: Clone repo
        uses: actions/checkout@v5
        with:
          fetch-depth: 0  # Needed for comparing with main

      - name: Set up Python ${{ matrix.python-version }}
        uses: actions/setup-python@v5
        with:
          python-version: ${{ matrix.python-version }}
          cache: 'pip'

      - name: Updating submodules
        run: |
          git submodule init
          git submodule update

      - name: Install dependencies
        run: |
          pip install pip==24.2
<<<<<<< HEAD
          pip install git+https://github.com/The-AI-Alliance/GEO-Bench-2.git@main
=======
>>>>>>> 82120c19
          pip --version
          pip install -e .[wxc,test]
          pip install pytest-cov

      - name: Clean pip cache
        run: pip cache purge

      - name: List pip dependencies
        run: pip list

      - name: Cleaning cache
        run: pip cache purge

      - name: Run tests and collect coverage
        run: |
          pytest -s --cov=terratorch -v --cov-report xml:coverage_pr.xml --cov-report term-missing tests

      # Compare coverage only on pull requests
      - name: Compare coverage with main
        if: github.event_name == 'pull_request'
        run: |
          # Generate coverage for main branch
          git fetch origin main
          git checkout origin/main
          pytest --cov=terratorch -v --cov-report xml:coverage_main.xml --cov-report term-missing tests

          # Return to PR branch
          git checkout -

          # Extract coverage values
          if [ ! -f coverage_pr.xml ]; then
            echo "Error: coverage_pr.xml not found."
            exit 2
          fi
          if [ ! -f coverage_main.xml ]; then
            echo "Error: coverage_main.xml not found."
            exit 2
          fi
          PR_COV=$(grep 'line-rate' coverage_pr.xml | sed 's/.*line-rate="\(.*\)".*/\1/')
          MAIN_COV=$(grep 'line-rate' coverage_main.xml | sed 's/.*line-rate="\(.*\)".*/\1/')
          # Check that coverage values were extracted and are valid numbers
          if ! [[ "$PR_COV" =~ ^[0-9]+(\.[0-9]+)?$ ]]; then
            echo "Error: Failed to extract valid PR coverage value from coverage_pr.xml."
            exit 2
          fi
          if ! [[ "$MAIN_COV" =~ ^[0-9]+(\.[0-9]+)?$ ]]; then
            echo "Error: Failed to extract valid Main coverage value from coverage_main.xml."
            exit 2
          fi

          echo "PR coverage:   ${PR_COV}"
          echo "Main coverage: ${MAIN_COV}"

          # Use a small epsilon (1e-6) to account for floating-point comparison precision issues
          awk "BEGIN {exit !(${PR_COV} + 1e-6 >= ${MAIN_COV})}" || {
            echo "Coverage decreased (PR: ${PR_COV}, Main: ${MAIN_COV})"
            exit 1
          }
<|MERGE_RESOLUTION|>--- conflicted
+++ resolved
@@ -57,10 +57,6 @@
       - name: Install dependencies
         run: |
           pip install pip==24.2
-<<<<<<< HEAD
-          pip install git+https://github.com/The-AI-Alliance/GEO-Bench-2.git@main
-=======
->>>>>>> 82120c19
           pip --version
           pip install -e .[wxc,test]
           pip install pytest-cov
