--- conflicted
+++ resolved
@@ -53,13 +53,13 @@
           #python -m pip install --upgrade pip
           pip install pip==24.2
           pip --version
-<<<<<<< HEAD
+
           # Temporary workaround to install Surya
           pip install git+https://github.com/Joao-L-S-Almeida/terratorch-Surya.git
-=======
+
           # Temporary workaround to allow the installation of `geobench_v2`
           pip install git+https://github.com/The-AI-Alliance/GEO-Bench-2.git@main
->>>>>>> 1306bff5
+
           pip install -e .[wxc,test]
       - name: Clean pip cache
         run: pip cache purge
