name: terratorch tuning toolkit

on: 
  push:
    branches:
      - main
    paths-ignore:
      - 'docs/**'
      - '*.md'
      - 'tests/resources/**'
      - 'examples/**/*'
      - '**/*.svg'
      - '**/*.png'
      - '**/*.txt'
      - '**/*.ipynb'
      - 'integrationtests/**/*'
  pull_request:
    branches:
      - main
    paths-ignore:
      - 'docs/**'
      - '*.md'
      - 'tests/resources/**'
      - 'examples/**/*'
      - '**/*.svg'
      - '**/*.png'
      - '**/*.txt'
      - '**/*.ipynb'
      - 'integrationtests/**/*'
jobs:
  build:
    runs-on: ubuntu-latest
    timeout-minutes: 45
    strategy:
      matrix:
        python-version: ["3.11", "3.12", "3.13"]
    env:
      R_TESTS_VERBOSE: 2
    steps:
      - name: Clone repo
        uses: actions/checkout@v5
      - name: Set up Python ${{ matrix.python-version }}
        uses: actions/setup-python@v5
        with:
          python-version: ${{ matrix.python-version }}
          cache: 'pip'
      - name: Install dependencies
        run: |
          #python -m pip install --upgrade pip
          pip install pip==24.2
          pip --version
<<<<<<< HEAD
          # Temporary workaround to allow the installation of `geobench_v2`
          pip install git+https://github.com/The-AI-Alliance/GEO-Bench-2.git@main
          pip install -e .[wxc,test,surya]
=======
          pip install -e .[wxc,test,geobenchv2]
>>>>>>> 6c56dc8c
      - name: Clean pip cache
        run: pip cache purge
      - name: List pip dependencies
        run: pip list
      - name: Cleaning cache
        run: pip cache purge
      - name: Test with pytest
        run: |
          pytest -s --cov=terratorch -v --cov-report term-missing tests<|MERGE_RESOLUTION|>--- conflicted
+++ resolved
@@ -49,13 +49,7 @@
           #python -m pip install --upgrade pip
           pip install pip==24.2
           pip --version
-<<<<<<< HEAD
-          # Temporary workaround to allow the installation of `geobench_v2`
-          pip install git+https://github.com/The-AI-Alliance/GEO-Bench-2.git@main
-          pip install -e .[wxc,test,surya]
-=======
-          pip install -e .[wxc,test,geobenchv2]
->>>>>>> 6c56dc8c
+          pip install -e .[wxc,test,surya,geobenchv2]
       - name: Clean pip cache
         run: pip cache purge
       - name: List pip dependencies
