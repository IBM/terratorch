name: terratorch tuning toolkit

on: 
  push:
    branches:
      - main
    paths-ignore:
      - 'docs/**'
      - '*.md'
      - 'tests/resources/**'
      - 'examples/**/*'
      - '**/*.svg'
      - '**/*.png'
      - '**/*.txt'
      - '**/*.ipynb'
  pull_request:
    branches:
      - main
    paths-ignore:
      - 'docs/**'
      - '*.md'
      - 'tests/resources/**'
      - 'examples/**/*'
      - '**/*.svg'
      - '**/*.png'
      - '**/*.txt'
      - '**/*.ipynb'
jobs:
  build:
    runs-on: ubuntu-latest
    timeout-minutes: 40
    strategy:
      matrix:
        python-version: ["3.11", "3.12", "3.13"]
    env:
      R_TESTS_VERBOSE: 2
    steps:
      - name: Clone repo
        uses: actions/checkout@v4
      - name: Set up Python ${{ matrix.python-version }}
        uses: actions/setup-python@v5
        with:
          python-version: ${{ matrix.python-version }}
          cache: 'pip'
      - name: Install dependencies
        run: |
<<<<<<< HEAD
          python -m pip install --upgrade pip
          pip install pytest-cov
          pip install coverage-badge
          pip install -e .[test]
          pip install git+https://github.com/NASA-IMPACT/Prithvi-WxC.git
          pip install git+https://github.com/IBM/granite-wxc.git
      - name: List pip dependencies
        run: pip list
      - name: Create directory for temporary outputs
        run: |
          mkdir assets
      - name: Test with pytest
        run: |
          pytest -s --cov=terratorch tests
          coverage-badge -o assets/coverage_badge.svg
      - name: Update coverage badge
        uses: actions/upload-pages-artifact@v3
        with:
          path: ./assets
=======
          #python -m pip install --upgrade pip
          pip install pip==24.2
          pip --version
          pip install -e .[wxc,test]
          # Installing dependencies required to test Galileo (temporary)
          pip install git+https://github.com/Joao-L-S-Almeida/terratorch-galileo.git
      - name: Clean pip cache
        run: pip cache purge
      - name: List pip dependencies
        run: pip list
      - name: Cleaning cache
        run: pip cache purge
      - name: Test with pytest
        run: |
          pytest -s --cov=terratorch -v --cov-report term-missing tests

>>>>>>> e7eb4822
<|MERGE_RESOLUTION|>--- conflicted
+++ resolved
@@ -44,30 +44,11 @@
           cache: 'pip'
       - name: Install dependencies
         run: |
-<<<<<<< HEAD
-          python -m pip install --upgrade pip
-          pip install pytest-cov
-          pip install coverage-badge
-          pip install -e .[test]
-          pip install git+https://github.com/NASA-IMPACT/Prithvi-WxC.git
-          pip install git+https://github.com/IBM/granite-wxc.git
-      - name: List pip dependencies
-        run: pip list
-      - name: Create directory for temporary outputs
-        run: |
-          mkdir assets
-      - name: Test with pytest
-        run: |
-          pytest -s --cov=terratorch tests
-          coverage-badge -o assets/coverage_badge.svg
-      - name: Update coverage badge
-        uses: actions/upload-pages-artifact@v3
-        with:
-          path: ./assets
-=======
           #python -m pip install --upgrade pip
           pip install pip==24.2
           pip --version
+          pip install pytest-cov
+          pip install coverage-badge
           pip install -e .[wxc,test]
           # Installing dependencies required to test Galileo (temporary)
           pip install git+https://github.com/Joao-L-S-Almeida/terratorch-galileo.git
@@ -80,5 +61,10 @@
       - name: Test with pytest
         run: |
           pytest -s --cov=terratorch -v --cov-report term-missing tests
+          coverage-badge -o coverage_badge.svg
+      - name: Update coverage badge
+        uses: actions/upload-artifact@v3
+        with:
+          name: coverage_badge.svg
+          path: ./assets
 
->>>>>>> e7eb4822
