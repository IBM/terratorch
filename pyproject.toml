--- conflicted
+++ resolved
@@ -14,21 +14,21 @@
 requires-python = ">=3.10"
 keywords = ["fine-tuning", "geospatial foundation models", "artificial intelligence"]
 authors = [
+  { name = "Carlos Gomes", email = "carlos.gomes@ibm.com" },
   { name = "Joao Lucas de Sousa Almeida", email = "joao.lucas.sousa.almeida@ibm.com"},
   { name = "Romeo Kienzler"},
   { name = "Benedikt Blumenstiel"},
-  { name = "Carlos Gomes" },
   { name = "Francesc Martí Escofet"},
   { name = "Paolo Fraccaro"},
   { name = "Pedro Henrique Conrado"},
   { name = "Jaione Tirapu Azpiroz"},
+  { name = "Daniela Szwarcman"},
   { name = "Bianca Zadrozny"},
-  { name = "Daniela Szwarcman"},
   { name = "Þorsteinn Elí Gíslason"},
   { name = "Raunak Bhansali"},
   { name = "Takao Moriyama"},
-]
-
+  { name = "Þorsteinn Elí Gíslason"}
+]
 classifiers = [
 #  "Development Status :: 2 - Pre-Alpha",
 #  "Programming Language :: Python",
@@ -52,19 +52,18 @@
   "h5py",
   "mlflow",
   "lightning",
-  "segmentation-models-pytorch<=0.4.0",
+  "segmentation-models-pytorch",
   "jsonargparse",
   "pytest",
   "torchgeo",
   "einops",
   "timm>=1.0.15",
-<<<<<<< HEAD
+  "pycocotools",
   "huggingface_hub",
   "tifffile"
-=======
-  "pycocotools"
->>>>>>> 0596af2c
-]
+
+]
+
 
 [project.optional-dependencies]
 dev = [
@@ -81,6 +80,7 @@
   "coverage-badge",
   "peft>=0.15.0",
   "diffusers>=0.30.0"
+
 ]
 
 mmseg = [
