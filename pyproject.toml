[build-system]
requires = [ "setuptools" ]
build-backend = 'setuptools.build_meta'

[tool.setuptools.packages.find]
include = ["terratorch*"]

[project]
name = "terratorch"
version = "0.99.8"
description = "TerraTorch - A model training toolkit for geospatial tasks"
license = { "text" = "Apache License, Version 2.0" }
readme = "README.md"
requires-python = ">=3.10"
keywords = ["fine-tuning", "geospatial foundation models", "artificial intelligence"]
authors = [
  { name = "Carlos Gomes", email = "carlos.gomes@ibm.com" },
  { name = "Joao Lucas de Sousa Almeida", email = "joao.lucas.sousa.almeida@ibm.com"},
  { name = "Romeo Kienzler"},
  { name = "Benedikt Blumenstiel"},
  { name = "Francesc Martí Escofet"},
  { name = "Paolo Fraccaro"},
  { name = "Pedro Henrique Conrado"},
  { name = "Jaione Tirapu Azpiroz"},
  { name = "Daniela Szwarcman"},
  { name = "Bianca Zadrozny"},
  { name = "Þorsteinn Elí Gíslason"},
  { name = "Raunak Bhansali"},
  { name = "Takao Moriyama"},
  { name = "Þorsteinn Elí Gíslason"}
]
classifiers = [
  "Development Status :: 2 - Pre-Alpha",
  "Programming Language :: Python",
  "Programming Language :: Python :: 3.10",
  "Programming Language :: Python :: 3.11",
  "Programming Language :: Python :: 3.12",
  "Programming Language :: Python :: Implementation :: CPython",
]

dependencies = [
<<<<<<< HEAD
  "torch>=2.1.0, <=2.5.1",
  "torchvision>=0.16.0",
  "torchgeo>=0.6.0",
  "rioxarray>=0.15.0",
  # see issue #64
  "albucore<=0.0.23",
  "albumentations>=1.3.1, <=2.0.1",
  "rasterio>=1.3.9",
  "torchmetrics<=1.3.1",
  "geopandas>=0.14.4",
  "lightly>=1.4.25",
  "h5py>=3.10.0",
  "mlflow>=2.12.1",
  # broken due to https://github.com/Lightning-AI/pytorch-lightning/issues/19977
  "lightning[pytorch-extra]>=2,!=2.3.*",
  "segmentation-models-pytorch>=0.3"
  # Dependencies not available on PyPI
=======
  "torch",
  "torchvision",
  "rioxarray",
  "albumentations==1.4.10",
  "albucore==0.0.16",
  "rasterio",
  "torchmetrics",
  "geopandas",
  "lightly",
  "jsonargparse<=4.35.0",
  "h5py",
  "mlflow",
  "lightning",
  "segmentation-models-pytorch",
  "jsonargparse",
  "pytest",
  #"torchgeo @ git+https://github.com/microsoft/torchgeo.git@fedf99375535f801565856cd774bfa9e5a251d55",
  "torchgeo",
  "einops"
>>>>>>> fab91ec3
]


[project.optional-dependencies]
dev = [
  "black",
  "mkdocs-material",
  "mkdocstrings[python]",
  "mike" # for building docs with versions
]
test = [
  "coverage",
  "pytest"
]

mmseg = [
  "mmcv",
  "ftfy",
  "regex",
  "openmim"
]

wxc = [
  "PrithviWxC",
  "granitewxc"
]

#geobench = [
#  "geobench @ git+https://github.com/fmartiescofet/geo-bench.git" # pull from fork until depenedencies for geobench are relaxed
#]

peft = [
  "peft"
]

[project.urls]
Documentation = "https://github.com/IBM/terratorch#readme"
Issues = "https://github.com/IBM/terratorch/issues"
Source = "https://github.com/IBM/terratorch"

[project.scripts]
terratorch = "terratorch.__main__:main"

[[tool.mypy.overrides]]
module = "timm"
ignore_missing_imports = true

[tool.black]
target-version = ["py310"]
line-length = 120
skip-string-normalization = true

[tool.ruff]
target-version = "py310"
line-length = 120
select = [
  "A",
  "ARG",
  "B",
  "C",
  "DTZ",
  "E",
  "EM",
  "F",
  "FBT",
  "I",
  "ICN",
  "ISC",
  "N",
  "PLC",
  "PLE",
  "PLR",
  "PLW",
  "Q",
  "RUF",
  "S",
  "T",
  "TID",
  "UP",
  "W",
  "YTT",
]
ignore = [
  # Allow non-abstract empty methods in abstract base classes
  "B027",
  # Allow boolean positional values in function calls, like `dict.get(... True)`
  "FBT003",
  # Ignore checks for possible passwords
  "S105", "S106", "S107",
  # Ignore complexity
  "C901", "PLR0911", "PLR0912", "PLR0913", "PLR0915",
]
unfixable = [
  # Don't touch unused imports
  "F401",
]

[tool.ruff.isort]
known-first-party = ["terratorch"]

[tool.ruff.flake8-tidy-imports]
ban-relative-imports = "all"

[tool.ruff.per-file-ignores]
# Tests can use magic values, assertions, and relative imports
"tests/**/*" = ["PLR2004", "S101", "TID252"]
# Tasks rely on torch lightning saving args to hparams dict
"terratorch/tasks/*" = ["ARG002"]

[tool.coverage.run]
source_pkgs = ["terratorch", "tests"]
branch = true
parallel = true
omit = [
  "terratorch/__about__.py",
]

[tool.coverage.paths]
terratorch = ["terratorch"]
tests = ["tests"]

[tool.coverage.report]
exclude_lines = [
  "no cov",
  "if __name__ == .__main__.:",
  "if TYPE_CHECKING:",
]

[tool.bumpver]
current_version = "0.99.5"
version_pattern = "MAJOR.MINOR.PATCH[PYTAGNUM]"
commit_message = "Bump version {old_version} -> {new_version}"
commit = true
tag = true
push = false

[tool.bumpver.file_patterns]
"pyproject.toml" = [
    'current_version = "{version}"',
    'version = "{version}"'
]<|MERGE_RESOLUTION|>--- conflicted
+++ resolved
@@ -39,25 +39,6 @@
 ]
 
 dependencies = [
-<<<<<<< HEAD
-  "torch>=2.1.0, <=2.5.1",
-  "torchvision>=0.16.0",
-  "torchgeo>=0.6.0",
-  "rioxarray>=0.15.0",
-  # see issue #64
-  "albucore<=0.0.23",
-  "albumentations>=1.3.1, <=2.0.1",
-  "rasterio>=1.3.9",
-  "torchmetrics<=1.3.1",
-  "geopandas>=0.14.4",
-  "lightly>=1.4.25",
-  "h5py>=3.10.0",
-  "mlflow>=2.12.1",
-  # broken due to https://github.com/Lightning-AI/pytorch-lightning/issues/19977
-  "lightning[pytorch-extra]>=2,!=2.3.*",
-  "segmentation-models-pytorch>=0.3"
-  # Dependencies not available on PyPI
-=======
   "torch",
   "torchvision",
   "rioxarray",
@@ -77,7 +58,6 @@
   #"torchgeo @ git+https://github.com/microsoft/torchgeo.git@fedf99375535f801565856cd774bfa9e5a251d55",
   "torchgeo",
   "einops"
->>>>>>> fab91ec3
 ]
 
 
