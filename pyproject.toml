--- conflicted
+++ resolved
@@ -63,14 +63,13 @@
   "openmim"
 ]
 
-<<<<<<< HEAD
 satlas = [
   "satlaspretrain-models"
-=======
+]
+
 wxc = [
   "prithviwxc @ git+https://github.com/NASA-IMPACT/Prithvi-WxC.git",
   "granitewxc @ git+https://github.com/IBM/granite-wxc.git"
->>>>>>> 1ebffd9a
 ]
 
 [project.urls]
