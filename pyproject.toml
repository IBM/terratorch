[build-system]
requires = [ "setuptools" ]
build-backend = 'setuptools.build_meta'

[tool.setuptools.packages.find]
include = ["terratorch*"]

[project]
name = "terratorch"
<<<<<<< HEAD
version = "0.99.8"
=======
version = "0.99.9"
>>>>>>> cdb130dd
description = "TerraTorch - A model training toolkit for geospatial tasks"
license = { "text" = "Apache License, Version 2.0" }
readme = "README.md"
requires-python = ">=3.10"
keywords = ["fine-tuning", "geospatial foundation models", "artificial intelligence"]
authors = [
  { name = "Carlos Gomes", email = "carlos.gomes@ibm.com" },
  { name = "Joao Lucas de Sousa Almeida", email = "joao.lucas.sousa.almeida@ibm.com"},
  { name = "Romeo Kienzler"},
  { name = "Benedikt Blumenstiel"},
  { name = "Francesc Martí Escofet"},
  { name = "Paolo Fraccaro"},
  { name = "Pedro Henrique Conrado"},
  { name = "Jaione Tirapu Azpiroz"},
  { name = "Daniela Szwarcman"},
  { name = "Bianca Zadrozny"},
  { name = "Þorsteinn Elí Gíslason"},
  { name = "Raunak Bhansali"},
  { name = "Takao Moriyama"},
  { name = "Þorsteinn Elí Gíslason"}
]
classifiers = [
#  "Development Status :: 2 - Pre-Alpha",
#  "Programming Language :: Python",
  "Programming Language :: Python :: 3.10",
  "Programming Language :: Python :: 3.11",
  "Programming Language :: Python :: 3.12",
#  "Programming Language :: Python :: Implementation :: CPython",
]

dependencies = [
  "torch",
  "torchvision",
  "rioxarray",
  "albumentations==1.4.6",
  "albucore==0.0.16",
  "rasterio",
  "torchmetrics",
  "geopandas",
  "lightly",
  "jsonargparse<=4.35.0",
  "h5py",
  "mlflow",
  "lightning",
  "segmentation-models-pytorch",
  "jsonargparse",
  "pytest",
  #"torchgeo @ git+https://github.com/microsoft/torchgeo.git@fedf99375535f801565856cd774bfa9e5a251d55",
  "torchgeo",
  "einops",
  "timm>=1.0.15"
]


[project.optional-dependencies]
dev = [
  "black",
  "mkdocs-material",
  "mkdocstrings[python]",
  "mike" # for building docs with versions
]

test = [
  "pytest",
  "pytest-coverage",
  "coverage-badge"
]

mmseg = [
  "mmcv",
  "ftfy",
  "regex",
  "openmim"
]

wxc = [
  "PrithviWxC",
  "granitewxc"
]

visualize = [
  "torchview",
  "graphviz"
]

peft = [
  "peft"
]

[project.urls]
Documentation = "https://ibm.github.io/terratorch/"
Issues = "https://github.com/IBM/terratorch/issues"
Source = "https://github.com/IBM/terratorch"

[project.scripts]
terratorch = "terratorch.__main__:main"

[[tool.mypy.overrides]]
module = "timm"
ignore_missing_imports = true

[tool.black]
target-version = ["py310"]
line-length = 120
skip-string-normalization = true

[tool.ruff]
target-version = "py310"
line-length = 120
select = [
  "A",
  "ARG",
  "B",
  "C",
  "DTZ",
  "E",
  "EM",
  "F",
  "FBT",
  "I",
  "ICN",
  "ISC",
  "N",
  "PLC",
  "PLE",
  "PLR",
  "PLW",
  "Q",
  "RUF",
  "S",
  "T",
  "TID",
  "UP",
  "W",
  "YTT",
]
ignore = [
  # Allow non-abstract empty methods in abstract base classes
  "B027",
  # Allow boolean positional values in function calls, like `dict.get(... True)`
  "FBT003",
  # Ignore checks for possible passwords
  "S105", "S106", "S107",
  # Ignore complexity
  "C901", "PLR0911", "PLR0912", "PLR0913", "PLR0915",
]
unfixable = [
  # Don't touch unused imports
  "F401",
]

[tool.ruff.isort]
known-first-party = ["terratorch"]

[tool.ruff.flake8-tidy-imports]
ban-relative-imports = "all"

[tool.ruff.per-file-ignores]
# Tests can use magic values, assertions, and relative imports
"tests/**/*" = ["PLR2004", "S101", "TID252"]
# Tasks rely on torch lightning saving args to hparams dict
"terratorch/tasks/*" = ["ARG002"]

[tool.coverage.run]
source_pkgs = ["terratorch", "tests"]
branch = true
parallel = true
omit = [
  "terratorch/__about__.py",
]

[tool.coverage.paths]
terratorch = ["terratorch"]
tests = ["tests"]

[tool.coverage.report]
exclude_lines = [
  "no cov",
  "if __name__ == .__main__.:",
  "if TYPE_CHECKING:",
]

[tool.bumpver]
current_version = "0.99.5"
version_pattern = "MAJOR.MINOR.PATCH[PYTAGNUM]"
commit_message = "Bump version {old_version} -> {new_version}"
commit = true
tag = true
push = false

[tool.bumpver.file_patterns]
"pyproject.toml" = [
    'current_version = "{version}"',
    'version = "{version}"'
]<|MERGE_RESOLUTION|>--- conflicted
+++ resolved
@@ -7,11 +7,7 @@
 
 [project]
 name = "terratorch"
-<<<<<<< HEAD
-version = "0.99.8"
-=======
 version = "0.99.9"
->>>>>>> cdb130dd
 description = "TerraTorch - A model training toolkit for geospatial tasks"
 license = { "text" = "Apache License, Version 2.0" }
 readme = "README.md"
