"""This module contains the regression task and its auxiliary classes."""

from collections.abc import Sequence
from typing import Any, Optional

import lightning
import matplotlib.pyplot as plt
import torch
import torch.nn.functional as F
from lightning.pytorch.callbacks import Callback
from torch import Tensor, nn
from torchgeo.datasets.utils import unbind_samples
from torchgeo.trainers import BaseTask
from torchmetrics import MeanAbsoluteError, MeanSquaredError, MetricCollection
from torchmetrics.metric import Metric
from torchmetrics.wrappers.abstract import WrapperMetric

from terratorch.models.model import AuxiliaryHead, Model, ModelOutput
from terratorch.registry.registry import MODEL_FACTORY_REGISTRY
from terratorch.tasks.loss_handler import LossHandler
from terratorch.tasks.optimizer_factory import optimizer_factory
from terratorch.tasks.tiled_inference import TiledInferenceParameters, tiled_inference

BATCH_IDX_FOR_VALIDATION_PLOTTING = 10


class RootLossWrapper(nn.Module):
    def __init__(self, loss_function: nn.Module, reduction: None | str = "mean") -> None:
        super().__init__()
        self.loss_function = loss_function
        self.reduction = reduction

    def forward(self, output: Tensor, target: Tensor) -> Tensor:
        loss = torch.sqrt(self.loss_function.forward(output, target))
        if self.reduction is None:
            return loss

        if self.reduction == "mean":
            return loss.mean()

        msg = "Only 'mean' and None reduction supported"
        raise Exception(msg)


class IgnoreIndexLossWrapper(nn.Module):
    """Wrapper over loss that will ignore certain values"""

    def __init__(self, loss_function: nn.Module, ignore_index: int, reduction: None | str = "mean") -> None:
        super().__init__()
        self.loss_function = loss_function
        self.ignore_index = ignore_index
        self.reduction = reduction

    def _mask(self, loss: Tensor, target: Tensor):
        mask = torch.ones_like(target)
        mask[target == self.ignore_index] = 0

        # avoid ZeroDivisionError
        eps = torch.finfo(torch.float32).eps
        return loss * mask.float(), mask.sum() + eps

    def forward(self, output: Tensor, target: Tensor) -> Tensor:
        loss: Tensor = self.loss_function(output, target)
        if self.ignore_index is not None:
            loss, norm_value = self._mask(loss, target)
        else:
            norm_value = loss.numel()

        if self.reduction is None:
            return loss

        if self.reduction == "mean":
            return loss.sum() / norm_value

        msg = "Only 'mean' and None reduction supported"
        raise Exception(msg)


class IgnoreIndexMetricWrapper(WrapperMetric):
    """Wrapper over other metric that will ignore certain values.

    This class implements ignore_index by removing values where the target matches the ignored value.
    This will only work for metrics where the shape can be flattened.

    WARNING: This is trickier than it seems. Implementation inspired by https://github.com/Lightning-AI/torchmetrics/blob/99d6d9d6ac4eb1b3398241df558604e70521e6b0/src/torchmetrics/wrappers/classwise.py#L27-L211

    The wrapper needs to change the inputs on the forward directly, so that it affects the update of the wrapped metric
    """

    def __init__(self, wrapped_metric: Metric, ignore_index: int) -> None:
        super().__init__()
        self.metric = wrapped_metric
        self.ignore_index = ignore_index

    def update(self, preds: Tensor, target: Tensor) -> None:
        if self.ignore_index is not None:
            items_to_take = target != self.ignore_index
            target = target[items_to_take]
            preds = preds[items_to_take]
        return self.metric.update(preds, target)

    def forward(self, preds: Tensor, target: Tensor, *args, **kwargs) -> Any:
        if self.ignore_index is not None:
            items_to_take = target != self.ignore_index
            target = target[items_to_take]
            preds = preds[items_to_take]
        return self.metric.forward(preds, target, *args, **kwargs)

    def compute(self) -> Tensor:
        return self.metric.compute()

    def plot(self, val: Tensor | Sequence[Tensor] | None = None, ax=None):
        return self.metric.plot(val, ax)

    def reset(self) -> None:
        self.metric.reset()

class PixelwiseRegressionTask(BaseTask):
    """Pixelwise Regression Task that accepts models from a range of sources.

    This class is analog in functionality to
    [PixelwiseRegressionTask]
    (https://torchgeo.readthedocs.io/en/stable/api/trainers.html#torchgeo.trainers.PixelwiseRegressionTask)
    defined by torchgeo.
    However, it has some important differences:
        - Accepts the specification of a model factory
        - Logs metrics per class
        - Does not have any callbacks by default (TorchGeo tasks do early stopping by default)
        - Allows the setting of optimizers in the constructor"""

    def __init__(
        self,
        model_args: dict,
        model_factory: str,
        model: Optional[torch.nn.Module]=None,
        loss: str = "mse",
        aux_heads: list[AuxiliaryHead] | None = None,
        aux_loss: dict[str, float] | None = None,
        class_weights: list[float] | None = None,
        ignore_index: int | None = None,
        lr: float = 0.001,
        # the following are optional so CLI doesnt need to pass them
        optimizer: str | None = None,
        optimizer_hparams: dict | None = None,
        scheduler: str | None = None,
        scheduler_hparams: dict | None = None,
        #
        freeze_backbone: bool = False,  # noqa: FBT001, FBT002
        freeze_decoder: bool = False,  # noqa: FBT001, FBT002
        plot_on_val: bool | int = 10,
        tiled_inference_parameters: TiledInferenceParameters | None = None,
    ) -> None:
        """Constructor

        Args:
            model_args (Dict): Arguments passed to the model factory.
            model_factory (str): Name of ModelFactory class to be used to instantiate the model.
            loss (str, optional): Loss to be used. Currently, supports 'mse', 'rmse', 'mae' or 'huber' loss.
                Defaults to "mse".
            aux_loss (dict[str, float] | None, optional): Auxiliary loss weights.
                Should be a dictionary where the key is the name given to the loss
                and the value is the weight to be applied to that loss.
                The name of the loss should match the key in the dictionary output by the model's forward
                method containing that output. Defaults to None.
            class_weights (list[float] | None, optional): List of class weights to be applied to the loss.
                Defaults to None.
            ignore_index (int | None, optional): Label to ignore in the loss computation. Defaults to None.
            lr (float, optional): Learning rate to be used. Defaults to 0.001.
            optimizer (str | None, optional): Name of optimizer class from torch.optim to be used.
                If None, will use Adam. Defaults to None. Overriden by config / cli specification through LightningCLI.
            optimizer_hparams (dict | None): Parameters to be passed for instantiation of the optimizer.
                Overriden by config / cli specification through LightningCLI.
            scheduler (str, optional): Name of Torch scheduler class from torch.optim.lr_scheduler
                to be used (e.g. ReduceLROnPlateau). Defaults to None.
                Overriden by config / cli specification through LightningCLI.
            scheduler_hparams (dict | None): Parameters to be passed for instantiation of the scheduler.
                Overriden by config / cli specification through LightningCLI.
            freeze_backbone (bool, optional): Whether to freeze the backbone. Defaults to False.
            freeze_decoder (bool, optional): Whether to freeze the decoder and segmentation head. Defaults to False.
            plot_on_val (bool | int, optional): Whether to plot visualizations on validation.
                If true, log every epoch. Defaults to 10. If int, will plot every plot_on_val epochs.
            tiled_inference_parameters (TiledInferenceParameters | None, optional): Inference parameters
                used to determine if inference is done on the whole image or through tiling.
        """
        self.tiled_inference_parameters = tiled_inference_parameters
        self.aux_loss = aux_loss
        self.aux_heads = aux_heads

        if model_factory:  
            self.model_factory = MODEL_FACTORY_REGISTRY.build(model_factory)
            self.model_builder = self._build
        elif model:
            self.model_builder = self._bypass_build
<<<<<<< HEAD
        else:
            raise Exception("Or a model_factory or a torch.nn.Module object must be provided.")

        self._model_module = None 

        super().__init__()

        self._model_module = model
        self.model = model

=======
            self._model_module = model
        else:
            raise Exception("Or a model_factory or a torch.nn.Module object must be provided.")

        super().__init__()

>>>>>>> fade2d57
        self.train_loss_handler = LossHandler(self.train_metrics.prefix)
        self.test_loss_handler = LossHandler(self.test_metrics.prefix)
        self.val_loss_handler = LossHandler(self.val_metrics.prefix)
        self.monitor = f"{self.val_metrics.prefix}loss"
        self.plot_on_val = int(plot_on_val)

    @property
    def model_module(self):
        return self._model_module

<<<<<<< HEAD

=======
>>>>>>> fade2d57
    def _bypass_build(self):
        return self.model_module

    def _build(self):

        return self.model_factory.build_model(
            "regression", aux_decoders=self.aux_heads, **self.hparams["model_args"]
        )

    # overwrite early stopping
    def configure_callbacks(self) -> list[Callback]:
        return []

    def configure_models(self) -> None:

        self.model: Model = self.model_builder()

        if self.hparams["freeze_backbone"]:
            if self.hparams.get("peft_config", None) is not None:
                msg = "PEFT should be run with freeze_backbone = False"
                raise ValueError(msg)
            self.model.freeze_encoder()
        if self.hparams["freeze_decoder"]:
            self.model.freeze_decoder()

    def configure_optimizers(
        self,
    ) -> "lightning.pytorch.utilities.types.OptimizerLRSchedulerConfig":
        optimizer = self.hparams["optimizer"]
        if optimizer is None:
            optimizer = "Adam"
        return optimizer_factory(
            optimizer,
            self.hparams["lr"],
            self.parameters(),
            self.hparams["optimizer_hparams"],
            self.hparams["scheduler"],
            self.monitor,
            self.hparams["scheduler_hparams"],
        )

    def configure_losses(self) -> None:
        """Initialize the loss criterion.

        Raises:
            ValueError: If *loss* is invalid.
        """
        loss: str = self.hparams["loss"].lower()
        if loss == "mse":
            self.criterion: nn.Module = IgnoreIndexLossWrapper(
                nn.MSELoss(reduction="none"), self.hparams["ignore_index"]
            )
        elif loss == "mae":
            self.criterion = IgnoreIndexLossWrapper(nn.L1Loss(reduction="none"), self.hparams["ignore_index"])
        elif loss == "rmse":
            # IMPORTANT! Root is done only after ignore index! Otherwise the mean taken is incorrect
            self.criterion = RootLossWrapper(
                IgnoreIndexLossWrapper(nn.MSELoss(reduction="none"), self.hparams["ignore_index"]), reduction=None
            )
        elif loss == "huber":
            self.criterion = IgnoreIndexLossWrapper(nn.HuberLoss(reduction="none"), self.hparams["ignore_index"])
        else:
            exception_message = f"Loss type '{loss}' is not valid. Currently, supports 'mse', 'rmse' or 'mae' loss."
            raise ValueError(exception_message)

    def configure_metrics(self) -> None:
        """Initialize the performance metrics."""

        def instantiate_metrics():
            return {
                "RMSE": MeanSquaredError(squared=False),
                "MSE": MeanSquaredError(squared=True),
                "MAE": MeanAbsoluteError(),
            }

        def wrap_metrics_with_ignore_index(metrics):
            return {
                name: IgnoreIndexMetricWrapper(metric, ignore_index=self.hparams["ignore_index"])
                for name, metric in metrics.items()
            }

        self.train_metrics = MetricCollection(wrap_metrics_with_ignore_index(instantiate_metrics()), prefix="train/")
        self.val_metrics = MetricCollection(wrap_metrics_with_ignore_index(instantiate_metrics()), prefix="val/")
        self.test_metrics = MetricCollection(wrap_metrics_with_ignore_index(instantiate_metrics()), prefix="test/")

    def training_step(self, batch: Any, batch_idx: int, dataloader_idx: int = 0) -> Tensor:
        """Compute the train loss and additional metrics.

        Args:
            batch: The output of your DataLoader.
            batch_idx: Integer displaying index of this batch.
            dataloader_idx: Index of the current dataloader.
        """
        x = batch["image"]
        y = batch["mask"]
        other_keys = batch.keys() - {"image", "mask", "filename"}
        rest = {k:batch[k] for k in other_keys}

        model_output: ModelOutput = self(x, **rest)
        loss = self.train_loss_handler.compute_loss(model_output, y, self.criterion, self.aux_loss)
        self.train_loss_handler.log_loss(self.log, loss_dict=loss, batch_size=x.shape[0])
        y_hat = model_output.output
        self.train_metrics.update(y_hat, y)

        return loss["loss"]

    def on_train_epoch_end(self) -> None:
        self.log_dict(self.train_metrics.compute(), sync_dist=True)
        self.train_metrics.reset()
        return super().on_train_epoch_end()

    def _do_plot_samples(self, batch_index):
        if not self.plot_on_val:  # dont plot if self.plot_on_val is 0
            return False

        return (
            batch_index < BATCH_IDX_FOR_VALIDATION_PLOTTING
            and hasattr(self.trainer, "datamodule")
            and self.logger
            and not self.current_epoch % self.plot_on_val  # will be True every self.plot_on_val epochs
            and hasattr(self.logger, "experiment")
            and (hasattr(self.logger.experiment, "add_figure") or hasattr(self.logger.experiment, "log_figure"))
        )

    def validation_step(self, batch: Any, batch_idx: int, dataloader_idx: int = 0) -> None:
        """Compute the validation loss and additional metrics.

        Args:
            batch: The output of your DataLoader.
            batch_idx: Integer displaying index of this batch.
            dataloader_idx: Index of the current dataloader.
        """
        x = batch["image"]
        y = batch["mask"]
        other_keys = batch.keys() - {"image", "mask", "filename"}
        rest = {k:batch[k] for k in other_keys}
        model_output: ModelOutput = self(x, **rest)
        loss = self.val_loss_handler.compute_loss(model_output, y, self.criterion, self.aux_loss)
        self.val_loss_handler.log_loss(self.log, loss_dict=loss, batch_size=y.shape[0])
        y_hat = model_output.output
        self.val_metrics.update(y_hat, y)

        if self._do_plot_samples(batch_idx):
            try:
                datamodule = self.trainer.datamodule
                batch["prediction"] = y_hat
                if isinstance(batch["image"], dict):
                    # Multimodal input
                    batch["image"] = batch["image"][self.trainer.datamodule.rgb_modality]
                for key in ["image", "mask", "prediction"]:
                    batch[key] = batch[key].cpu()
                sample = unbind_samples(batch)[0]
                fig = datamodule.val_dataset.plot(sample)
                if fig:
                    summary_writer = self.logger.experiment
                    if hasattr(summary_writer, "add_figure"):
                        summary_writer.add_figure(f"image/{batch_idx}", fig, global_step=self.global_step)
                    elif hasattr(summary_writer, "log_figure"):
                        summary_writer.log_figure(
                            self.logger.run_id, fig, f"epoch_{self.current_epoch}_{batch_idx}.png"
                        )
            except ValueError:
                pass
            finally:
                plt.close()

    def on_validation_epoch_end(self) -> None:
        self.log_dict(self.val_metrics.compute(), sync_dist=True)
        self.val_metrics.reset()
        return super().on_validation_epoch_end()

    def test_step(self, batch: Any, batch_idx: int, dataloader_idx: int = 0) -> None:
        """Compute the test loss and additional metrics.

        Args:
            batch: The output of your DataLoader.
            batch_idx: Integer displaying index of this batch.
            dataloader_idx: Index of the current dataloader.
        """
        x = batch["image"]
        y = batch["mask"]
        other_keys = batch.keys() - {"image", "mask", "filename"}
        rest = {k:batch[k] for k in other_keys}
        model_output: ModelOutput = self(x, **rest)
        loss = self.test_loss_handler.compute_loss(model_output, y, self.criterion, self.aux_loss)
        self.test_loss_handler.log_loss(self.log, loss_dict=loss, batch_size=x.shape[0])
        y_hat = model_output.output
        self.test_metrics.update(y_hat, y)

    @property
    def model_module(self):
        return self._model_module

    def on_test_epoch_end(self) -> None:
        self.log_dict(self.test_metrics.compute(), sync_dist=True)
        self.test_metrics.reset()
        return super().on_test_epoch_end()

    def predict_step(self, batch: Any, batch_idx: int, dataloader_idx: int = 0) -> Tensor:
        """Compute the predicted class probabilities.

        Args:
            batch: The output of your DataLoader.
            batch_idx: Integer displaying index of this batch.
            dataloader_idx: Index of the current dataloader.

        Returns:
            Output predicted probabilities.
        """
        x = batch["image"]
        file_names = batch["filename"]
        other_keys = batch.keys() - {"image", "mask", "filename"}
        rest = {k:batch[k] for k in other_keys}
        model_output: ModelOutput = self(x, **rest)

        def model_forward(x):
            return self(x).output

        if self.tiled_inference_parameters:
            y_hat: Tensor = tiled_inference(model_forward, x, 1, self.tiled_inference_parameters)
        else:
            y_hat: Tensor = self(x, **rest).output
        return y_hat, file_names

class ScalarRegressionTask(PixelwiseRegressionTask):

    def __init__(
        self,
        model_args: dict,
        model_factory: str,
        loss: str = "mse",
        aux_heads: list[AuxiliaryHead] | None = None,
        aux_loss: dict[str, float] | None = None,
        class_weights: list[float] | None = None,
        ignore_index: int | None = None,
        lr: float = 0.001,
        # the following are optional so CLI doesnt need to pass them
        optimizer: str | None = None,
        optimizer_hparams: dict | None = None,
        scheduler: str | None = None,
        scheduler_hparams: dict | None = None,
        #
        freeze_backbone: bool = False,  # noqa: FBT001, FBT002
        freeze_decoder: bool = False,  # noqa: FBT001, FBT002
        plot_on_val: bool | int = 10,
        tiled_inference_parameters: TiledInferenceParameters | None = None,
    ) -> None:

        super().__init__(model_args=model_args,
                     model_factory=model_factory,
                     loss=loss, 
                     aux_heads=aux_heads,
                     aux_loss=aux_loss,
                     class_weights=class_weights,
                     ignore_index=ignore_index,
                     lr=lr,
                     optimizer=optimizer,
                     optimizer_hparams=optimizer_hparams,
                     scheduler=scheduler,
                     scheduler_hparams=scheduler_hparams,
                     freeze_backbone=freeze_backbone,
                     freeze_decoder=freeze_decoder,
                     plot_on_val=plot_on_val,
                     tiled_inference_parameters=tiled_inference_parameters,)

    def validation_step(self, batch: Any, batch_idx: int, dataloader_idx: int = 0) -> None:
        """Compute the validation loss and additional metrics.

        Args:
            batch: The output of your DataLoader.
            batch_idx: Integer displaying index of this batch.
            dataloader_idx: Index of the current dataloader.
        """
        x = batch["image"]
        y = batch["mask"]
        other_keys = batch.keys() - {"image", "mask", "filename"}
        rest = {k:batch[k] for k in other_keys}
        model_output: ModelOutput = self(x, **rest)
        loss = self.val_loss_handler.compute_loss(model_output, y, self.criterion, self.aux_loss)
        self.val_loss_handler.log_loss(self.log, loss_dict=loss, batch_size=x.shape[0])
        y_hat = model_output.output
        self.val_metrics.update(y_hat, y)

        ##############
        # Custom plots
        # ############

<|MERGE_RESOLUTION|>--- conflicted
+++ resolved
@@ -191,25 +191,12 @@
             self.model_builder = self._build
         elif model:
             self.model_builder = self._bypass_build
-<<<<<<< HEAD
-        else:
-            raise Exception("Or a model_factory or a torch.nn.Module object must be provided.")
-
-        self._model_module = None 
-
-        super().__init__()
-
-        self._model_module = model
-        self.model = model
-
-=======
             self._model_module = model
         else:
             raise Exception("Or a model_factory or a torch.nn.Module object must be provided.")
 
         super().__init__()
 
->>>>>>> fade2d57
         self.train_loss_handler = LossHandler(self.train_metrics.prefix)
         self.test_loss_handler = LossHandler(self.test_metrics.prefix)
         self.val_loss_handler = LossHandler(self.val_metrics.prefix)
@@ -220,10 +207,6 @@
     def model_module(self):
         return self._model_module
 
-<<<<<<< HEAD
-
-=======
->>>>>>> fade2d57
     def _bypass_build(self):
         return self.model_module
 
