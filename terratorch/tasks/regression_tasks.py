--- conflicted
+++ resolved
@@ -157,11 +157,7 @@
         freeze_decoder: bool = False,  # noqa: FBT001, FBT002
         freeze_head: bool = False,  # noqa: FBT001, FBT002
         plot_on_val: bool | int = 10,
-<<<<<<< HEAD
         tiled_inference_parameters: dict | None = None,
-=======
-        tiled_inference_parameters = None,#: TiledInferenceParameters | None = None,
->>>>>>> 525cd1d3
         test_dataloaders_names: list[str] | None = None,
         lr_overrides: dict[str, float] | None = None,
         tiled_inference_on_testing: bool = False,
@@ -210,11 +206,7 @@
                 contained in the parameter name)and the value should be the new lr. Defaults to None.
             tiled_inference_on_testing (bool): A boolean to define if tiled inference will be used during the test step. 
             tiled_inference_on_validation (bool): A boolean to define if tiled inference will be used during the val step. 
-<<<<<<< HEAD
-            path_to_record_metrics (str): A path to save the file containing the metrics log.
-=======
             path_to_record_metrics (str): A path to save the file containing the metrics log. 
->>>>>>> 525cd1d3
         """
 
         self.tiled_inference_parameters = tiled_inference_parameters
@@ -335,15 +327,9 @@
         y = batch["mask"]
         other_keys = batch.keys() - {"image", "mask", "filename"}
         rest = {k: batch[k] for k in other_keys}
-<<<<<<< HEAD
-        #model_output: ModelOutput = self(x, **rest)
-        model_output = self.handle_full_or_tiled_inference(x, self.tiled_inference_on_validation, **rest)
-
-=======
         model_output = self.handle_full_or_tiled_inference(x, self.tiled_inference_on_validation, **rest)
         if self.tiled_inference_on_validation:
             model_output.output =  torch.squeeze(model_output.output, 1)
->>>>>>> 525cd1d3
         loss = self.val_loss_handler.compute_loss(model_output, y, self.criterion, self.aux_loss)
         self.val_loss_handler.log_loss(self.log, loss_dict=loss, batch_size=y.shape[0])
         y_hat = model_output.output
@@ -387,11 +373,8 @@
         rest = {k: batch[k] for k in other_keys}
 
         model_output = self.handle_full_or_tiled_inference(x, self.tiled_inference_on_testing, **rest)
-<<<<<<< HEAD
-=======
         if self.tiled_inference_on_testing:
             model_output.output =  torch.squeeze(model_output.output, 1)
->>>>>>> 525cd1d3
 
         if dataloader_idx >= len(self.test_loss_handler):
             msg = "You are returning more than one test dataloader but not defining enough test_dataloaders_names."
