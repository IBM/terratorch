--- conflicted
+++ resolved
@@ -119,11 +119,7 @@
         loss = self.train_loss_handler.compute_loss(model_output, y, self.criterion, self.aux_loss)
         self.train_loss_handler.log_loss(self.log, loss_dict=loss, batch_size=y.shape[0])
         y_hat = self.to_multilabel_prediction(model_output)
-<<<<<<< HEAD
-        self.train_metrics.update(y_hat, y.to(torch.int))
-=======
         self.train_metrics.update(y_hat, y.to(torch.int32))
->>>>>>> 3226f122
 
         return loss["loss"]
 
@@ -136,11 +132,7 @@
         loss = self.val_loss_handler.compute_loss(model_output, y, self.criterion, self.aux_loss)
         self.val_loss_handler.log_loss(self.log, loss_dict=loss, batch_size=y.shape[0])
         y_hat = self.to_multilabel_prediction(model_output)
-<<<<<<< HEAD
-        self.val_metrics.update(y_hat, y.to(torch.int))
-=======
         self.val_metrics.update(y_hat, y.to(torch.int32))
->>>>>>> 3226f122
 
     def test_step(self, batch: object, batch_idx: int, dataloader_idx: int = 0) -> None:
         x = batch["image"]
@@ -158,11 +150,7 @@
             batch_size=y.shape[0],
         )
         y_hat = self.to_multilabel_prediction(model_output)
-<<<<<<< HEAD
-        self.test_metrics[dataloader_idx].update(y_hat, y.to(torch.int))
-=======
         self.test_metrics[dataloader_idx].update(y_hat, y.to(torch.int32))
->>>>>>> 3226f122
 
     def predict_step(self, batch: object, batch_idx: int, dataloader_idx: int = 0) -> Tensor:
         """Compute the predicted class probabilities.
