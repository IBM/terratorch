--- conflicted
+++ resolved
@@ -6,11 +6,8 @@
 from terratorch.tasks.reconstruction_tasks import ReconstructionTask
 from terratorch.tasks.base_task import TerraTorchTask
 from terratorch.tasks.object_detection_task import ObjectDetectionTask
-<<<<<<< HEAD
 from terratorch.tasks.inference_task import InferenceTask
-=======
 from terratorch.tasks.embedding_generation import EmbeddingGenerationTask
->>>>>>> a6a6fde4
 
 try:
     wxc_present = True
@@ -30,6 +27,7 @@
     "MultiLabelClassificationTask",
     "ReconstructionTask",
     "ObjectDetectionTask",
+    "InferenceTask",
     "EmbeddingGenerationTask",
 )
 
