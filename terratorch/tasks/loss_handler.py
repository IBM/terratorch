from collections.abc import Callable

from torch import Tensor

from terratorch.models.model import ModelOutput


class LossHandler:
    """Class to help handle the computation and logging of loss"""

    def __init__(self, loss_prefix: str, multiple_inputs:bool=False) -> None:
        """Constructor

        Args:
            loss_prefix (str): Prefix to be prepended to all the metrics (e.g. training).
        """
        self.loss_prefix = loss_prefix
        self.multiple_inputs = multiple_inputs

        if self.multiple_inputs:
            self._eval_loss = self._eval_loss_multiple_inputs
        else:
            self._eval_loss = self._eval_loss_single_input

    def _eval_loss_single_input(self, model_output, ground_truth, criterion):
        loss = self._compute_loss(model_output.output, ground_truth, criterion)
        return loss

    def _eval_loss_multiple_inputs(self, model_output, ground_truth, criterion):
        loss = self._compute_loss(model_output, ground_truth, criterion)
        return loss

    def compute_loss(
        self,
        model_output: ModelOutput,
        ground_truth: Tensor,
        criterion: Callable,
        aux_loss_weights: dict[str, float] | None,
    ) -> dict[str, Tensor]:
        """Compute the loss for the mean decode head as well as other heads

        Args:
            model_output (ModelOutput): Output from the model
            ground_truth (Tensor): Tensor with labels
            criterion (Callable): Loss function to be applied
            aux_loss_weights (Union[dict[str, float], None]): Dictionary of names of model auxiliary
                heads and their weights

        Raises:
            Exception: If the keys in aux_loss_weights and the model output do not match, will raise an exception.

        Returns:
            dict[str, Tensor]: Dictionary of computed losses. Total loss is returned under the key "loss".
                If there are auxiliary heads, the main decode head is returned under the key "decode_head".
                All other heads are returned with the same key as their name.
        """
<<<<<<< HEAD
        
        loss = self._compute_loss(model_output.output, ground_truth, criterion)
=======
        loss = self._eval_loss(model_output, ground_truth, criterion)
>>>>>>> 8b71f41c
        if not model_output.auxiliary_heads:
            return {"loss": loss}

        if aux_loss_weights is None:
            msg = "Auxiliary heads given with no aux_loss_weights"
            raise Exception(msg)
        all_losses = {}
        all_losses["decode_head"] = loss
        total_loss = loss.clone()
        # incorporate aux heads
        model_output_names = set(model_output.auxiliary_heads.keys())
        aux_loss_names = set(aux_loss_weights.keys())
        if aux_loss_names != model_output_names:
            msg = f"Found difference in declared auxiliary losses and model outputs.\n \
                Found in declared losses but not in model output: {aux_loss_names - model_output_names}. \n \
                Found in model output but not in delcared losses: {model_output_names - aux_loss_names}"
            raise Exception(msg)

        for loss_name, loss_weight in aux_loss_weights.items():
            output = model_output.auxiliary_heads[loss_name]
            loss_value: Tensor = self._compute_loss(output, ground_truth, criterion)
            all_losses[loss_name] = loss_value
            total_loss = total_loss + loss_value * loss_weight

        all_losses["loss"] = total_loss
        return all_losses

    def _compute_loss(self, y_hat: Tensor, ground_truth: Tensor, criterion: Callable):
        loss: Tensor = criterion(y_hat, ground_truth)
        return loss

    def log_loss(
        self, log_function: Callable, loss_dict: dict[str, Tensor] | None = None, batch_size: int | None = None
    ) -> None:
        """Log the loss. If auxiliary heads exist, log the full loss suffix "loss", and then all other losses.

        Args:
            log_function (Callable): _description_
            loss_dict (dict[str, Tensor], optional): _description_. Defaults to None.
        """

        # dont alter passed dict
        all_losses = dict(loss_dict)
        full_loss = all_losses.pop("loss")
        log_function(f"{self.loss_prefix}loss", full_loss, sync_dist=True, batch_size=batch_size)

        for loss_name, loss_value in all_losses.items():
            log_function(
                f"{self.loss_prefix}{loss_name}",
                loss_value,
                on_epoch=True,
                on_step=True,
                sync_dist=True,
                batch_size=batch_size,
            )<|MERGE_RESOLUTION|>--- conflicted
+++ resolved
@@ -54,12 +54,9 @@
                 If there are auxiliary heads, the main decode head is returned under the key "decode_head".
                 All other heads are returned with the same key as their name.
         """
-<<<<<<< HEAD
-        
-        loss = self._compute_loss(model_output.output, ground_truth, criterion)
-=======
+
         loss = self._eval_loss(model_output, ground_truth, criterion)
->>>>>>> 8b71f41c
+
         if not model_output.auxiliary_heads:
             return {"loss": loss}
 
