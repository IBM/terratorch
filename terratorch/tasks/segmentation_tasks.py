from typing import Any, Optional

import lightning
import matplotlib.pyplot as plt
import segmentation_models_pytorch as smp
import torch
from lightning.pytorch.callbacks import Callback
from torch import Tensor, nn
from torchgeo.datasets.utils import unbind_samples
from torchgeo.trainers import BaseTask
from torchmetrics import ClasswiseWrapper, MetricCollection
from torchmetrics.classification import MulticlassAccuracy, MulticlassF1Score, MulticlassJaccardIndex

from terratorch.models.model import AuxiliaryHead, Model, ModelOutput
from terratorch.registry import MODEL_FACTORY_REGISTRY
from terratorch.tasks.loss_handler import LossHandler
from terratorch.tasks.optimizer_factory import optimizer_factory
from terratorch.tasks.tiled_inference import TiledInferenceParameters, tiled_inference

BATCH_IDX_FOR_VALIDATION_PLOTTING = 10


def to_segmentation_prediction(y: ModelOutput) -> Tensor:
    y_hat = y.output
    return y_hat.argmax(dim=1)


class SemanticSegmentationTask(BaseTask):
    """Semantic Segmentation Task that accepts models from a range of sources.

    This class is analog in functionality to class:SemanticSegmentationTask defined by torchgeo.
    However, it has some important differences:
        - Accepts the specification of a model factory
        - Logs metrics per class
        - Does not have any callbacks by default (TorchGeo tasks do early stopping by default)
        - Allows the setting of optimizers in the constructor
    """

    def __init__(
        self,
        model_args: dict,
        model_factory: str,
        model: Optional[torch.nn.Module]=None,
        loss: str = "ce",
        aux_heads: list[AuxiliaryHead] | None = None,
        aux_loss: dict[str, float] | None = None,
        class_weights: list[float] | None = None,
        ignore_index: int | None = None,
        lr: float = 0.001,
        # the following are optional so CLI doesnt need to pass them
        optimizer: str | None = None,
        optimizer_hparams: dict | None = None,
        scheduler: str | None = None,
        scheduler_hparams: dict | None = None,
        #
        freeze_backbone: bool = False,  # noqa: FBT001, FBT002
        freeze_decoder: bool = False,  # noqa: FBT002, FBT001
        plot_on_val: bool | int = 10,
        class_names: list[str] | None = None,
        tiled_inference_parameters: TiledInferenceParameters = None,
    ) -> None:
        """Constructor

        Args:

            Defaults to None.
            model_args (Dict): Arguments passed to the model factory.
            model_factory (str): ModelFactory class to be used to instantiate the model.
            loss (str, optional): Loss to be used. Currently, supports 'ce', 'jaccard' or 'focal' loss.
                Defaults to "ce".
            aux_loss (dict[str, float] | None, optional): Auxiliary loss weights.
                Should be a dictionary where the key is the name given to the loss
                and the value is the weight to be applied to that loss.
                The name of the loss should match the key in the dictionary output by the model's forward
                method containing that output. Defaults to None.
            class_weights (Union[list[float], None], optional): List of class weights to be applied to the loss.
            class_weights (list[float] | None, optional): List of class weights to be applied to the loss.
                Defaults to None.
            ignore_index (int | None, optional): Label to ignore in the loss computation. Defaults to None.
            lr (float, optional): Learning rate to be used. Defaults to 0.001.
            optimizer (str | None, optional): Name of optimizer class from torch.optim to be used.
            If None, will use Adam. Defaults to None. Overriden by config / cli specification through LightningCLI.
            optimizer_hparams (dict | None): Parameters to be passed for instantiation of the optimizer.
                Overriden by config / cli specification through LightningCLI.
            scheduler (str, optional): Name of Torch scheduler class from torch.optim.lr_scheduler
                to be used (e.g. ReduceLROnPlateau). Defaults to None.
                Overriden by config / cli specification through LightningCLI.
            scheduler_hparams (dict | None): Parameters to be passed for instantiation of the scheduler.
                Overriden by config / cli specification through LightningCLI.
            freeze_backbone (bool, optional): Whether to freeze the backbone. Defaults to False.
            freeze_decoder (bool, optional): Whether to freeze the decoder and segmentation head. Defaults to False.
            plot_on_val (bool | int, optional): Whether to plot visualizations on validation.
            If true, log every epoch. Defaults to 10. If int, will plot every plot_on_val epochs.
            class_names (list[str] | None, optional): List of class names passed to metrics for better naming.
                Defaults to numeric ordering.
            tiled_inference_parameters (TiledInferenceParameters | None, optional): Inference parameters
                used to determine if inference is done on the whole image or through tiling.
        """
        self.tiled_inference_parameters = tiled_inference_parameters
        self.aux_loss = aux_loss
        self.aux_heads = aux_heads
        self._model_module = None

        if model_factory:  
            self.model_factory = MODEL_FACTORY_REGISTRY.build(model_factory)
            self.model_builder = self._build
        else:
            self.model_builder = self._bypass_build

        self._model_module = None 

        super().__init__()

        self._model_module = model
        self.model = model
        
        self.train_loss_handler = LossHandler(self.train_metrics.prefix)
        self.test_loss_handler = LossHandler(self.test_metrics.prefix)
        self.val_loss_handler = LossHandler(self.val_metrics.prefix)
        self.monitor = f"{self.val_metrics.prefix}loss"
        self.plot_on_val = int(plot_on_val)

    @property
    def model_module(self):
        return self._model_module

       # overwrite early stopping
    def configure_callbacks(self) -> list[Callback]:
        return []

    def _bypass_build(self):
        return self.model_module

    def _build(self):

        return self.model_factory.build_model(
            "segmentation", aux_decoders=self.aux_heads, **self.hparams["model_args"]
        )

    def configure_models(self) -> None:
        self.model: Model = self.model_builder()

        if self.hparams["freeze_backbone"]:
            self.model.freeze_encoder()
        if self.hparams["freeze_decoder"]:
            self.model.freeze_decoder()

    def configure_optimizers(
        self,
    ) -> "lightning.pytorch.utilities.types.OptimizerLRSchedulerConfig":
        optimizer = self.hparams["optimizer"]
        if optimizer is None:
            optimizer = "Adam"
        return optimizer_factory(
            optimizer,
            self.hparams["lr"],
            self.parameters(),
            self.hparams["optimizer_hparams"],
            self.hparams["scheduler"],
            self.monitor,
            self.hparams["scheduler_hparams"],
        )

    def configure_losses(self) -> None:
        """Initialize the loss criterion.

        Raises:
            ValueError: If *loss* is invalid.
        """
        loss: str = self.hparams["loss"]
        ignore_index = self.hparams["ignore_index"]

        class_weights = (
            torch.Tensor(self.hparams["class_weights"]) if self.hparams["class_weights"] is not None else None
        )
        if loss == "ce":
            ignore_value = -100 if ignore_index is None else ignore_index
            self.criterion = nn.CrossEntropyLoss(ignore_index=ignore_value, weight=class_weights)
        elif loss == "jaccard":
            if ignore_index is not None:
                exception_message = (
                    f"Jaccard loss does not support ignore_index, but found non-None value of {ignore_index}."
                )
                raise RuntimeError(exception_message)
            self.criterion = smp.losses.JaccardLoss(mode="multiclass")
        elif loss == "focal":
            self.criterion = smp.losses.FocalLoss("multiclass", ignore_index=ignore_index, normalized=True)
        elif loss == "dice":
            self.criterion = smp.losses.DiceLoss("multiclass", ignore_index=ignore_index)
        else:
            exception_message = (
                f"Loss type '{loss}' is not valid. Currently, supports 'ce', 'jaccard', 'dice' or 'focal' loss."
            )
            raise ValueError(exception_message)

    def configure_metrics(self) -> None:
        """Initialize the performance metrics."""
        num_classes: int = self.hparams["model_args"]["num_classes"]
        ignore_index: int = self.hparams["ignore_index"]
        class_names = self.hparams["class_names"]
        metrics = MetricCollection(
            {
                "Multiclass_Accuracy": MulticlassAccuracy(
                    num_classes=num_classes,
                    ignore_index=ignore_index,
                    multidim_average="global",
                    average="micro",
                ),
                "Multiclass_Accuracy_Class": ClasswiseWrapper(
                    MulticlassAccuracy(
                        num_classes=num_classes,
                        ignore_index=ignore_index,
                        multidim_average="global",
                        average=None,
                    ),
                    labels=class_names,
                ),
                "Multiclass_Jaccard_Index_Micro": MulticlassJaccardIndex(
                    num_classes=num_classes, ignore_index=ignore_index, average="micro"
                ),
                "Multiclass_Jaccard_Index": MulticlassJaccardIndex(
                    num_classes=num_classes,
                    ignore_index=ignore_index,
                ),
                "Multiclass_Jaccard_Index_Class": ClasswiseWrapper(
                    MulticlassJaccardIndex(num_classes=num_classes, ignore_index=ignore_index, average=None),
                    labels=class_names,
                ),
                "Multiclass_F1_Score": MulticlassF1Score(
                    num_classes=num_classes,
                    ignore_index=ignore_index,
                    multidim_average="global",
                    average="micro",
                ),
            }
        )
        self.train_metrics = metrics.clone(prefix="train/")
        self.val_metrics = metrics.clone(prefix="val/")
        self.test_metrics = metrics.clone(prefix="test/")

    def training_step(self, batch: Any, batch_idx: int, dataloader_idx: int = 0) -> Tensor:
        """Compute the train loss and additional metrics.

        Args:
            batch: The output of your DataLoader.
            batch_idx: Integer displaying index of this batch.
            dataloader_idx: Index of the current dataloader.
        """
        x = batch["image"]
        y = batch["mask"]
        other_keys = batch.keys() - {"image", "mask", "filename"}
        rest = {k:batch[k] for k in other_keys}

        model_output: ModelOutput = self(x, **rest)
        loss = self.train_loss_handler.compute_loss(model_output, y, self.criterion, self.aux_loss)
        self.train_loss_handler.log_loss(self.log, loss_dict=loss, batch_size=x.shape[0])
        y_hat_hard = to_segmentation_prediction(model_output)
        self.train_metrics.update(y_hat_hard, y)

        return loss["loss"]

    def on_train_epoch_end(self) -> None:
        self.log_dict(self.train_metrics.compute(), sync_dist=True)
        self.train_metrics.reset()
        return super().on_train_epoch_end()

    def _do_plot_samples(self, batch_index):
        if not self.plot_on_val:  # dont plot if self.plot_on_val is 0
            return False

        return (
            batch_index < BATCH_IDX_FOR_VALIDATION_PLOTTING
            and hasattr(self.trainer, "datamodule")
            and self.logger
            and not self.current_epoch % self.plot_on_val  # will be True every self.plot_on_val epochs
            and hasattr(self.logger, "experiment")
            and (hasattr(self.logger.experiment, "add_figure") or hasattr(self.logger.experiment, "log_figure"))
        )

    def validation_step(self, batch: Any, batch_idx: int, dataloader_idx: int = 0) -> None:
        """Compute the validation loss and additional metrics.

        Args:
            batch: The output of your DataLoader.
            batch_idx: Integer displaying index of this batch.
            dataloader_idx: Index of the current dataloader.
        """
        x = batch["image"]
        y = batch["mask"]
<<<<<<< HEAD

        model_output: ModelOutput = self(x)
=======
        other_keys = batch.keys() - {"image", "mask", "filename"}
        rest = {k:batch[k] for k in other_keys}
        model_output: ModelOutput = self(x, **rest)
>>>>>>> 568665b8
        loss = self.val_loss_handler.compute_loss(model_output, y, self.criterion, self.aux_loss)
        self.val_loss_handler.log_loss(self.log, loss_dict=loss, batch_size=x.shape[0])
        y_hat_hard = to_segmentation_prediction(model_output)
        self.val_metrics.update(y_hat_hard, y)

        if self._do_plot_samples(batch_idx):
            try:
                datamodule = self.trainer.datamodule
                batch["prediction"] = y_hat_hard
                for key in ["image", "mask", "prediction"]:
                    batch[key] = batch[key].cpu()
                sample = unbind_samples(batch)[0]
                fig = datamodule.val_dataset.plot(sample)
                if fig:
                    summary_writer = self.logger.experiment
                    if hasattr(summary_writer, "add_figure"):
                        summary_writer.add_figure(f"image/{batch_idx}", fig, global_step=self.global_step)
                    elif hasattr(summary_writer, "log_figure"):
                        summary_writer.log_figure(
                            self.logger.run_id, fig, f"epoch_{self.current_epoch}_{batch_idx}.png"
                        )
            except ValueError:
                pass
            finally:
                plt.close()

    def on_validation_epoch_end(self) -> None:
        self.log_dict(self.val_metrics.compute(), sync_dist=True)
        self.val_metrics.reset()
        return super().on_validation_epoch_end()

    def test_step(self, batch: Any, batch_idx: int, dataloader_idx: int = 0) -> None:
        """Compute the test loss and additional metrics.

        Args:
            batch: The output of your DataLoader.
            batch_idx: Integer displaying index of this batch.
            dataloader_idx: Index of the current dataloader.
        """
        x = batch["image"]
        y = batch["mask"]
        other_keys = batch.keys() - {"image", "mask", "filename"}
        rest = {k:batch[k] for k in other_keys}
        model_output: ModelOutput = self(x, **rest)
        loss = self.test_loss_handler.compute_loss(model_output, y, self.criterion, self.aux_loss)
        self.test_loss_handler.log_loss(self.log, loss_dict=loss, batch_size=x.shape[0])
        y_hat_hard = to_segmentation_prediction(model_output)
        self.test_metrics.update(y_hat_hard, y)

    def on_test_epoch_end(self) -> None:
        self.log_dict(self.test_metrics.compute(), sync_dist=True)
        self.test_metrics.reset()
        return super().on_test_epoch_end()

    def predict_step(self, batch: Any, batch_idx: int, dataloader_idx: int = 0) -> Tensor:
        """Compute the predicted class probabilities.

        Args:
            batch: The output of your DataLoader.
            batch_idx: Integer displaying index of this batch.
            dataloader_idx: Index of the current dataloader.

        Returns:
            Output predicted probabilities.
        """
        x = batch["image"]
        file_names = batch["filename"]
        other_keys = batch.keys() - {"image", "mask", "filename"}
        rest = {k:batch[k] for k in other_keys}
        model_output: ModelOutput = self(x, **rest)

        def model_forward(x):
            return self(x).output

        if self.tiled_inference_parameters:
            y_hat: Tensor = tiled_inference(
                model_forward, x, self.hparams["model_args"]["num_classes"], self.tiled_inference_parameters
            )
        else:
            y_hat: Tensor = self(x).output
        y_hat = y_hat.argmax(dim=1)
        return y_hat, file_names<|MERGE_RESOLUTION|>--- conflicted
+++ resolved
@@ -287,14 +287,11 @@
         """
         x = batch["image"]
         y = batch["mask"]
-<<<<<<< HEAD
-
-        model_output: ModelOutput = self(x)
-=======
+
         other_keys = batch.keys() - {"image", "mask", "filename"}
         rest = {k:batch[k] for k in other_keys}
         model_output: ModelOutput = self(x, **rest)
->>>>>>> 568665b8
+
         loss = self.val_loss_handler.compute_loss(model_output, y, self.criterion, self.aux_loss)
         self.val_loss_handler.log_loss(self.log, loss_dict=loss, batch_size=x.shape[0])
         y_hat_hard = to_segmentation_prediction(model_output)
