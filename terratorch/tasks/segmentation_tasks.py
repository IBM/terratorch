--- conflicted
+++ resolved
@@ -1,12 +1,7 @@
 
-<<<<<<< HEAD
 from typing import Any, Optional
 from functools import partial
-=======
-from functools import partial
 import os
-from typing import Any
->>>>>>> 05fe415a
 
 import lightning
 import matplotlib.pyplot as plt
