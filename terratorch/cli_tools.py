# Copyright contributors to the Terratorch project

import importlib.util
import itertools
import json
import logging
import os
import shutil
import sys
import tempfile
import warnings
from copy import deepcopy
from datetime import timedelta
from pathlib import Path
from typing import Any, Optional

import albumentations
import cv2  # noqa: F401
import numpy as np
import rasterio
import torch

# Allows classes to be referenced using only the class name
import torchgeo.datamodules
import yaml
from albumentations.pytorch import ToTensorV2  # noqa: F401
from jsonargparse import set_dumper
from lightning.fabric.utilities.cloud_io import get_filesystem
from lightning.fabric.utilities.types import _PATH
from lightning.pytorch import LightningDataModule, LightningModule, Trainer
from lightning.pytorch.callbacks import BasePredictionWriter, ModelCheckpoint, RichProgressBar
from lightning.pytorch.cli import ArgsType, LightningArgumentParser, LightningCLI, SaveConfigCallback
from torchgeo.trainers import BaseTask

import terratorch.datamodules
import terratorch.tasks  # noqa: F401
from terratorch.datamodules import (  # noqa: F401
    GenericNonGeoClassificationDataModule,
    GenericNonGeoPixelwiseRegressionDataModule,
    GenericNonGeoSegmentationDataModule,
)
from terratorch.datasets.transforms import (
    FlattenTemporalIntoChannels,  # noqa: F401
    Rearrange,  # noqa: F401
    SelectBands,  # noqa: F401
    UnflattenTemporalFromChannels,  # noqa: F401
)
from terratorch.datasets.utils import HLSBands

# GenericNonGeoRegressionDataModule,
from terratorch.models import PrithviModelFactory  # noqa: F401
from terratorch.models.model import AuxiliaryHead  # noqa: F401
from terratorch.tasks import (
    ClassificationTask,  # noqa: F401
    PixelwiseRegressionTask,  # noqa: F401
    SemanticSegmentationTask,  # noqa: F401
)

logger = logging.getLogger(__name__)

def flatten(list_of_lists):
    return list(itertools.chain.from_iterable(list_of_lists))


def open_tiff(fname):
    with rasterio.open(fname, "r") as src:
        data = src.read()
        metadata = src.meta
    return data, metadata


def is_one_band(img):
    return len(img.shape) == 2  # noqa: PLR2004


def write_tiff(img_wrt, filename, metadata):

    with rasterio.open(filename, "w", **metadata) as dest:
        if is_one_band(img_wrt):
            img_wrt = img_wrt[None]

        for i in range(img_wrt.shape[0]):
            dest.write(img_wrt[i, :, :], i + 1)
    return filename


def save_prediction(prediction, input_file_name, out_dir, dtype:str="int16"):
    mask, metadata = open_tiff(input_file_name)
    mask = np.where(mask == metadata["nodata"], 1, 0)
    mask = np.max(mask, axis=0)
    result = np.where(mask == 1, -1, prediction.detach().cpu())

    ##### Save file to disk
    metadata["count"] = 1
    metadata["dtype"] = dtype
    metadata["compress"] = "lzw"
    metadata["nodata"] = -1
    file_name = os.path.basename(input_file_name)
    file_name_no_ext = os.path.splitext(file_name)[0]
    out_file_name = file_name_no_ext + "_pred.tif"
    logger.info(f"Saving output to {out_file_name} ...")
    write_tiff(result, os.path.join(out_dir, out_file_name), metadata)

def import_custom_modules(custom_modules_path:None | Path | str =None) -> None:

    if custom_modules_path:

        custom_modules_path = Path(custom_modules_path)

        if custom_modules_path.is_dir():

            # Add 'custom_modules' folder to sys.path
            workdir = custom_modules_path.parents[0]
            module_dir = custom_modules_path.name

            sys.path.append(workdir)

            try:
                importlib.import_module(module_dir)
                logger.info(f"Found {custom_modules_path}")
            except ImportError:
                raise ImportError(f"It was not possible to import modules from {custom_modules_path}.")
        else:
            raise ValueError(f"Modules path {custom_modules_path} isn't a directory. Check if you have defined it properly.")
    else:
        logger.debug("No custom module is being used.")

class CustomWriter(BasePredictionWriter):
    """Callback class to write geospatial data to file."""

    def __init__(self, output_dir: str | None = None, write_interval: str = "epoch"):

        super().__init__(write_interval)

        self.output_dir = output_dir

    def write_on_batch_end(self, trainer, pl_module, prediction, batch_indices, batch, batch_idx, dataloader_idx):  # noqa: ARG002
        # this will create N (num processes) files in `output_dir` each containing
        # the predictions of it's respective rank

        # by default take self.output_dir. If None, look for one in trainer
        if self.output_dir is None:
            try:
                output_dir = trainer.predict_output_dir
            except AttributeError as err:
                msg = "Output directory must be passed to CustomWriter constructor or the `predict_output_dir`\
                attribute must be present in the trainer."
                raise Exception(msg) from err
        else:
            output_dir = self.output_dir

        if not os.path.exists(output_dir):
            os.makedirs(output_dir, exist_ok=True)

        pred_batch, filename_batch = prediction

        for prediction, file_name in zip(torch.unbind(pred_batch, dim=0), filename_batch, strict=False):
            save_prediction(prediction, file_name, output_dir, dtype=trainer.out_dtype)

    def write_on_epoch_end(self, trainer, pl_module, predictions, batch_indices):  # noqa: ARG002
        # this will create N (num processes) files in `output_dir` each containing
        # the predictions of it's respective rank

        # by default take self.output_dir. If None, look for one in trainer
        if self.output_dir is None:
            try:
                output_dir = trainer.predict_output_dir
            except AttributeError as err:
                msg = "Output directory must be passed to CustomWriter constructor or the `predict_output_dir`\
                attribute must be present in the trainer."
                raise Exception(msg) from err
        else:
            output_dir = self.output_dir

        if not os.path.exists(output_dir):
            os.makedirs(output_dir, exist_ok=True)

        for pred_batch, filename_batch in predictions:
            for prediction, file_name in zip(torch.unbind(pred_batch, dim=0), filename_batch, strict=False):
                save_prediction(prediction, file_name, output_dir, dtype=trainer.out_dtype)


def clean_config_for_deployment_and_dump(config: dict[str, Any]):
    deploy_config = deepcopy(config)
    ## General
    # drop ckpt_path
    deploy_config.pop("ckpt_path", None)
    # drop checkpoints
    deploy_config.pop("ModelCheckpoint", None)
    deploy_config.pop("StateDictModelCheckpoint", None)
    # drop optimizer and lr sheduler
    deploy_config.pop("optimizer", None)
    deploy_config.pop("lr_scheduler", None)
    ## Trainer
    # remove logging
    deploy_config["trainer"]["logger"] = False
    # remove callbacks
    deploy_config["trainer"].pop("callbacks", None)
    # remove default_root_dir
    deploy_config["trainer"].pop("default_root_dir", None)
    # set mixed precision by default for inference
    deploy_config["trainer"]["precision"] = "16-mixed"
    ## Model
    # set pretrained to false
    if "model_args" in deploy_config["model"]["init_args"]:
        deploy_config["model"]["init_args"]["model_args"]["pretrained"] = False

    return yaml.safe_dump(deploy_config)


class StudioDeploySaveConfigCallback(SaveConfigCallback):
    """Subclass of the SaveConfigCallback to save configs.
    Besides saving the usual config, will also save a modified config ready to be uploaded.
    Handles things like disabling the pretrained flag, removing loggers, ...
    """

    def __init__(
        self,
        parser,
        config,
        config_filename: str = "config.yaml",
        overwrite: bool = False,
        multifile: bool = False,
        save_to_log_dir: bool = True,
    ):
        super().__init__(parser, config, config_filename, overwrite, multifile, save_to_log_dir)
        set_dumper("deploy_config", clean_config_for_deployment_and_dump)

        # Preparing information to save config file to log dir
        config_dict = config.as_dict()
        self.config_path_original = str(config_dict["config"][0])
        _, self.config_file_original = os.path.split(self.config_path_original)

        self.deploy_config_file = config_dict["deploy_config_file"]

    def setup(self, trainer: Trainer, pl_module: LightningModule, stage: str) -> None:
        if self.already_saved:
            return

        if self.save_to_log_dir:
            log_dir = trainer.log_dir or trainer.default_root_dir  # this broadcasts the directory
            if log_dir is None:
                msg = "log_dir was none. Please set a logger or set default_root_dir for the trainer"
                raise Exception(msg)
            config_path = os.path.join(log_dir, self.config_filename)
            fs = get_filesystem(log_dir)

            if not self.overwrite:
                # check if the file exists on rank 0
                file_exists = fs.isfile(config_path) if trainer.is_global_zero else False
                # broadcast whether to fail to all ranks
                file_exists = trainer.strategy.broadcast(file_exists)
                if file_exists:
                    msg = (
                        f"{self.__class__.__name__} expected {config_path} to NOT exist. Aborting to avoid overwriting"
                        " results of a previous run. You can delete the previous config file,"
                        " set `LightningCLI(save_config_callback=None)` to disable config saving,"
                        ' or set `LightningCLI(save_config_kwargs={"overwrite": True})` to overwrite the config file.'
                    )
                    raise RuntimeError(msg)

            if trainer.is_global_zero:
                # save only on rank zero to avoid race conditions.
                # the `log_dir` needs to be created as we rely on the logger to do it usually
                # but it hasn't logged anything at this point
                fs.makedirs(log_dir, exist_ok=True)

                if self.deploy_config_file:
                    self.parser.save(
                        self.config, config_path, skip_none=True, overwrite=self.overwrite, multifile=self.multifile
                    )

        if trainer.is_global_zero:
            if self.deploy_config_file:
                # also save the config that will be deployed
                config_name, config_ext = os.path.splitext(self.config_filename)
                config_name += "_deploy"
                config_name += config_ext
                config_path = os.path.join(log_dir, config_name)
                self.parser.save(
                    self.config,
                    config_path,
                    format="deploy_config",
                    skip_none=True,
                    overwrite=self.overwrite,
                    multifile=self.multifile,
                )
                self.already_saved = True

        config_path_dir, config_path_file = os.path.split(config_path)
        self.config_path_new = os.path.join(config_path_dir, self.config_file_original)

        # broadcast so that all ranks are in sync on future calls to .setup()
        self.already_saved = trainer.strategy.broadcast(self.already_saved)
        # Copying config file to log dir
        shutil.copyfile(self.config_path_original, self.config_path_new)

class StateDictAwareModelCheckpoint(ModelCheckpoint):
    # necessary as we wish to have one model checkpoint with only state dict and one with standard lightning checkpoints
    # for this, the state key needs to be different, and thus to include this save_weights_only parameter
    def __init__(
        self,
        dirpath: _PATH | None = None,
        filename: str | None = None,
        monitor: str | None = None,
        verbose: bool = False,
        save_last: bool | None = None,
        save_top_k: int = 1,
        mode: str = "min",
        save_weights_only: bool = False,
        auto_insert_metric_name: bool = True,
        every_n_train_steps: int | None = None,
        train_time_interval: timedelta | None = None,
        every_n_epochs: int | None = None,
        save_on_train_epoch_end: bool | None = None,
        enable_version_counter: bool = True,
    ):
        super().__init__(
            dirpath,
            filename,
            monitor,
            verbose,
            save_last,
            save_top_k,
            save_weights_only,
            mode,
            auto_insert_metric_name,
            every_n_train_steps,
            train_time_interval,
            every_n_epochs,
            save_on_train_epoch_end,
            enable_version_counter,
        )

    @property
    def state_key(self) -> str:
        return self._generate_state_key(
            monitor=self.monitor,
            mode=self.mode,
            every_n_train_steps=self._every_n_train_steps,
            every_n_epochs=self._every_n_epochs,
            train_time_interval=self._train_time_interval,
            save_weights_only=self.save_weights_only,
        )


class MyLightningCLI(LightningCLI):
    def add_arguments_to_parser(self, parser: LightningArgumentParser) -> None:
        parser.add_argument("--predict_output_dir", default=None)
        parser.add_argument("--out_dtype", default="int16")
        parser.add_argument("--deploy_config_file", type=bool, default=True)
        parser.add_argument("--custom_modules_path", type=str, default=None)

        # parser.set_defaults({"trainer.enable_checkpointing": False})

        parser.add_lightning_class_args(StateDictAwareModelCheckpoint, "ModelCheckpoint")
        parser.set_defaults({"ModelCheckpoint.filename": "{epoch}", "ModelCheckpoint.monitor": "val/loss"})

        parser.add_lightning_class_args(StateDictAwareModelCheckpoint, "StateDictModelCheckpoint")
        parser.set_defaults(
            {
                "StateDictModelCheckpoint.filename": "{epoch}_state_dict",
                "StateDictModelCheckpoint.save_weights_only": True,
                "StateDictModelCheckpoint.monitor": "val/loss",
            }
        )

        parser.link_arguments("ModelCheckpoint.dirpath", "StateDictModelCheckpoint.dirpath")

    def instantiate_classes(self) -> None:

        super().instantiate_classes()
        # get the predict_output_dir. Depending on the value of run, it may be in the subcommand
        try:
            config = self.config.predict
        except AttributeError:
            config = self.config
        if hasattr(config, "predict_output_dir"):
            self.trainer.predict_output_dir = config.predict_output_dir

        if hasattr(config, "out_dtype"):
            self.trainer.out_dtype = config.out_dtype

        if hasattr(config, "deploy_config_file"):
            self.trainer.deploy_config = config.deploy_config_file

        # Custom modules path
        if hasattr(self.config, "fit") and hasattr(self.config.fit, "custom_modules_path"):
            custom_modules_path = self.config.fit.custom_modules_path
<<<<<<< HEAD
        elif hasattr(self.config, "test") and hasattr(self.config.test, "custom_modules_path"):
            custom_modules_path = self.config.test.custom_modules_path
=======
        elif hasattr(self.config, "validate") and hasattr(self.config.validate, "custom_modules_path"):
            custom_modules_path = self.config.validate.custom_modules_path
        elif hasattr(self.config, "test") and hasattr(self.config.test, "custom_modules_path"):
            custom_modules_path = self.config.test.custom_modules_path
        elif hasattr(self.config, "predict") and hasattr(self.config.predict, "custom_modules_path"):
            custom_modules_path = self.config.predict.custom_modules_path
>>>>>>> 3b3418a3
        else:
            default_path = Path(".") / "custom_modules"
            custom_modules_path = os.environ.get("TERRATORCH_CUSTOM_MODULE_PATH", default_path)

        import_custom_modules(custom_modules_path)

def build_lightning_cli(
    args: ArgsType = None,
    run=True,  # noqa: FBT002
) -> LightningCLI:
    """Command-line interface to GeospatialCV."""
    # Taken from https://github.com/pangeo-data/cog-best-practices
    rasterio_best_practices = {
        "GDAL_DISABLE_READDIR_ON_OPEN": "EMPTY_DIR",
        "AWS_NO_SIGN_REQUEST": "YES",
        "GDAL_MAX_RAW_BLOCK_CACHE_SIZE": "200000000",
        "GDAL_SWATH_SIZE": "200000000",
        "VSI_CURL_CACHE_SIZE": "200000000",
    }
    os.environ.update(rasterio_best_practices)
    if os.environ.get("terratorch_FLOAT_32_PRECISION") is not None:
        precision = os.environ.get("terratorch_FLOAT_32_PRECISION")
        allowed_values = ["highest", "high", "medium"]
        if precision in allowed_values:
            torch.set_float32_matmul_precision(precision)
        else:
            warnings.warn(
                "Found terratorch_FLOAT_32_PRECISION env variable but value was set to precision.\
                Set to one of {allowed_values}. Will be ignored this run.",
                UserWarning,
                stacklevel=1,
            )

    return MyLightningCLI(
        model_class=BaseTask,
        subclass_mode_model=True,
        subclass_mode_data=True,
        seed_everything_default=0,
        save_config_callback=StudioDeploySaveConfigCallback if run else None,
        save_config_kwargs={"overwrite": True},
        args=args,
        # save only state_dict as well as full state. Only state_dict will be used for exporting the model
        trainer_defaults={"callbacks": [CustomWriter(write_interval="batch")]},
        run=run,
    )


class LightningInferenceModel:
    """This class provides all the same functionalities as loading a model from the CLI,
    but makes the model accessible programatically.

    Example usage:
        model = LightningInferenceModel.from_config(
        <config path>,
        <checkpoint path>,
        <output dir path>,
        )
        model.inference(<path to inference data dir>)
    """

    def __init__(
        self,
        trainer: Trainer,
        model: LightningModule,
        datamodule: LightningDataModule,
        checkpoint_path: Path | None = None,
    ):
        self.trainer = trainer
        self.model = model
        self.datamodule = datamodule
        if checkpoint_path:
            weights = torch.load(checkpoint_path, map_location="cpu", weights_only=True)
            if "state_dict" in weights:
                weights = weights["state_dict"]
            weights = {k.replace("model.", ""): v for k, v in weights.items() if k.startswith("model.")}
            self.model.model.load_state_dict(weights)

        # dont write
        non_writing_callbacks = []
        for callback in self.trainer.callbacks:
            if isinstance(callback, BasePredictionWriter):
                continue
            non_writing_callbacks.append(callback)
        self.trainer.callbacks = non_writing_callbacks

    @staticmethod
    def from_config(
        config_path: Path,
        checkpoint_path: Path | None = None,
        predict_dataset_bands: list[str] | None = None,
        predict_output_bands: list[str] | None = None,
    ):
        """
        Args:
            config_path (Path): Path to the config of the model to be loaded.
            checkpoint_path (Path): Path to the checkpoint to be loaded.
            predict_dataset_bands (list[str] | None, optional): List of bands present in input data.
                Defaults to None.
        """
        # use cli only to load
        arguments = [
            "--config",
            config_path,
        ]

        if predict_dataset_bands is not None:
            arguments.extend([ "--data.init_args.predict_dataset_bands",
            "[" + ",".join(predict_dataset_bands) + "]",])

        if predict_output_bands is not None:
            arguments.extend([ "--data.init_args.predict_output_bands",
            "[" + ",".join(predict_output_bands) + "]",])

        cli = build_lightning_cli(arguments, run=False)
        trainer = cli.trainer
        # disable logging metrics
        trainer.logger = None
        datamodule = cli.datamodule
        model = cli.model
        return LightningInferenceModel(trainer, model, datamodule, checkpoint_path=checkpoint_path)

    @staticmethod
    def from_task_and_datamodule(
        task: LightningModule,
        datamodule: LightningDataModule,
        checkpoint_path: Path | None = None,
    ):
        trainer = Trainer(
            # precision="16-mixed",
            callbacks=[RichProgressBar()],
        )
        return LightningInferenceModel(trainer, task, datamodule, checkpoint_path=checkpoint_path)

    def inference_on_dir(self, data_root: Path | None = None) -> tuple[torch.Tensor, list[str]]:
        """Perform inference on the given data root directory

        Args:
            data_root (Path): Directory with data to perform inference on
        Returns:
            A tuple with a torch tensor with all predictions and a list of corresponding input file paths

        """

        if data_root:
            self.datamodule.predict_root = data_root
        predictions = self.trainer.predict(model=self.model, datamodule=self.datamodule, return_predictions=True)
        concat_predictions = torch.cat([batch[0] for batch in predictions])
        concat_file_names = flatten([batch[1] for batch in predictions])

        return concat_predictions, concat_file_names

    def inference(self, file_path: Path) -> torch.Tensor:
        """Perform inference on a single input file path

        Args:
            file_path (Path): Path to a single input file.
        Returns:
            A torch tensor with the prediction
        """

        with tempfile.TemporaryDirectory() as tmpdir:
            os.symlink(file_path, os.path.join(tmpdir, os.path.basename(file_path)))
            prediction, file_name = self.inference_on_dir(
                tmpdir,
            )
            return prediction.squeeze(0)<|MERGE_RESOLUTION|>--- conflicted
+++ resolved
@@ -387,17 +387,12 @@
         # Custom modules path
         if hasattr(self.config, "fit") and hasattr(self.config.fit, "custom_modules_path"):
             custom_modules_path = self.config.fit.custom_modules_path
-<<<<<<< HEAD
-        elif hasattr(self.config, "test") and hasattr(self.config.test, "custom_modules_path"):
-            custom_modules_path = self.config.test.custom_modules_path
-=======
         elif hasattr(self.config, "validate") and hasattr(self.config.validate, "custom_modules_path"):
             custom_modules_path = self.config.validate.custom_modules_path
         elif hasattr(self.config, "test") and hasattr(self.config.test, "custom_modules_path"):
             custom_modules_path = self.config.test.custom_modules_path
         elif hasattr(self.config, "predict") and hasattr(self.config.predict, "custom_modules_path"):
             custom_modules_path = self.config.predict.custom_modules_path
->>>>>>> 3b3418a3
         else:
             default_path = Path(".") / "custom_modules"
             custom_modules_path = os.environ.get("TERRATORCH_CUSTOM_MODULE_PATH", default_path)
