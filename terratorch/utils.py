import os
import math
from collections import Counter
import logging
import torch
from torch.utils.data import DataLoader
from tqdm import tqdm


def compute_statistics(dataloader: DataLoader) -> dict[str, list[float]]:
    n_bands = dataloader.dataset[0]["image"].shape[0]
    n_data = torch.zeros([n_bands], dtype=torch.int64)
    sum_data = torch.zeros([n_bands], dtype=torch.float64)

    # First pass for mean
    for batch in tqdm(dataloader, desc="Compute mean"):
        imgs: torch.Tensor = batch["image"]
        # switch batch and band dimensions and flatten
        samples = imgs.transpose(0, 1).reshape(n_bands, -1).double()
        sum_data += samples.sum(dim=1)
        n_data += samples.shape[1]
    mean = sum_data / n_data

    sum_squared = torch.zeros(n_bands, dtype=torch.float64)
    for batch in tqdm(dataloader, desc="Compute variance"):
        imgs = batch["image"]
        samples = imgs.transpose(0, 1).reshape(n_bands, -1).double()
        sum_squared += ((samples - mean.unsqueeze(1)) ** 2).sum(dim=1)

    variance = sum_squared / n_data
    std = torch.sqrt(variance)
    return {"means": mean.numpy().tolist(), "stds": std.numpy().tolist()}


def compute_mask_statistics(dataloader: DataLoader) -> dict[int, dict[str, int | float]] | dict[str, float]:
    if torch.is_floating_point(dataloader.dataset[0]["mask"]):
        return compute_float_mask_statistics(dataloader)
    else:
        return compute_int_mask_statistics(dataloader)


def compute_int_mask_statistics(dataloader: DataLoader) -> dict[int, dict[str, int | float]]:
    counter = Counter()
    for batch in tqdm(dataloader, desc="Compute counts"):
        masks: torch.Tensor = batch["mask"]
        counter.update(masks.flatten().tolist())

    stats = {}
    for key, count in counter.items():
        stats[key] = {"count": count, "percentage": count / counter.total()}
    return stats


def compute_float_mask_statistics(dataloader: DataLoader) -> dict[str, float]:
    n_data = 0
    total = 0.0

    for batch in tqdm(dataloader, desc="Compute mask mean"):
        masks: torch.Tensor = batch["mask"]
        total += masks.sum().item()
        n_data += masks.numel()
    mean = total / n_data

    sum_squared = 0.0
    for batch in tqdm(dataloader, desc="Compute mask variance"):
        masks = batch["mask"]
        sum_squared += ((masks - mean) ** 2).sum().item()

    variance = sum_squared / n_data
    std = math.sqrt(variance)
    return {"mean": mean, "std": std}

def get_logger():

    loglevel = os.getenv("LOGLEVEL")
<<<<<<< HEAD
=======

>>>>>>> 6cc834cd
    if loglevel:
        logging.basicConfig(level=loglevel.upper())

    logger = logging.getLogger("terratorch")

    return logger 
<|MERGE_RESOLUTION|>--- conflicted
+++ resolved
@@ -73,10 +73,7 @@
 def get_logger():
 
     loglevel = os.getenv("LOGLEVEL")
-<<<<<<< HEAD
-=======
 
->>>>>>> 6cc834cd
     if loglevel:
         logging.basicConfig(level=loglevel.upper())
 
