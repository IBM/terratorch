import os
import math
from collections import Counter
import logging
import torch
from torch.utils.data import DataLoader
from tqdm import tqdm


def compute_statistics(dataloader: DataLoader) -> dict[str, list[float]]:
    n_bands = dataloader.dataset[0]["image"].shape[0]
    n_data = torch.zeros([n_bands], dtype=torch.int64)
    sum_data = torch.zeros([n_bands], dtype=torch.float64)

    # First pass for mean
    for batch in tqdm(dataloader, desc="Compute mean"):
        imgs: torch.Tensor = batch["image"]
        # switch batch and band dimensions and flatten
        samples = imgs.transpose(0, 1).reshape(n_bands, -1).double()
        sum_data += samples.sum(dim=1)
        n_data += samples.shape[1]
    mean = sum_data / n_data

    sum_squared = torch.zeros(n_bands, dtype=torch.float64)
    for batch in tqdm(dataloader, desc="Compute variance"):
        imgs = batch["image"]
        samples = imgs.transpose(0, 1).reshape(n_bands, -1).double()
        sum_squared += ((samples - mean.unsqueeze(1)) ** 2).sum(dim=1)

    variance = sum_squared / n_data
    std = torch.sqrt(variance)
    return {"means": mean.numpy().tolist(), "stds": std.numpy().tolist()}


def compute_mask_statistics(dataloader: DataLoader) -> dict[int, dict[str, int | float]] | dict[str, float]:
    if torch.is_floating_point(dataloader.dataset[0]["mask"]):
        return compute_float_mask_statistics(dataloader)
    else:
        return compute_int_mask_statistics(dataloader)


def compute_int_mask_statistics(dataloader: DataLoader) -> dict[int, dict[str, int | float]]:
    counter = Counter()
    for batch in tqdm(dataloader, desc="Compute counts"):
        masks: torch.Tensor = batch["mask"]
        counter.update(masks.flatten().tolist())

    stats = {}
    for key, count in counter.items():
        stats[key] = {"count": count, "percentage": count / counter.total()}
    return stats


def compute_float_mask_statistics(dataloader: DataLoader) -> dict[str, float]:
    n_data = 0
    total = 0.0

    for batch in tqdm(dataloader, desc="Compute mask mean"):
        masks: torch.Tensor = batch["mask"]
        total += masks.sum().item()
        n_data += masks.numel()
    mean = total / n_data

    sum_squared = 0.0
    for batch in tqdm(dataloader, desc="Compute mask variance"):
        masks = batch["mask"]
        sum_squared += ((masks - mean) ** 2).sum().item()

    variance = sum_squared / n_data
    std = math.sqrt(variance)
    return {"mean": mean, "std": std}

<<<<<<< HEAD
def get_logger():

    loglevel = os.getenv("LOGLEVEL")

    if loglevel:
        logging.basicConfig(level=loglevel.upper(), format='%(asctime)s,%(msecs)03d %(levelname)-8s [%(filename)s:%(lineno)d] %(message)s', datefmt='%Y-%m-%d:%H:%M:%S')

    logger = logging.getLogger("terratorch")
    return logger 
=======
# TODO remove it for future releases
def remove_unexpected_prefix(state_dict):
    state_dict_ = {}
    for k, v in state_dict.items():
        keys = k.split(".")
        if "_timm_module" in keys:
            index = keys.index("_timm_module")
            keys.pop(index)
            k_ = ".".join(keys)
        else:
            k_ = k
        state_dict_[k_] = v 
    return state_dict_

>>>>>>> bc110fc8
<|MERGE_RESOLUTION|>--- conflicted
+++ resolved
@@ -70,7 +70,6 @@
     std = math.sqrt(variance)
     return {"mean": mean, "std": std}
 
-<<<<<<< HEAD
 def get_logger():
 
     loglevel = os.getenv("LOGLEVEL")
@@ -80,7 +79,7 @@
 
     logger = logging.getLogger("terratorch")
     return logger 
-=======
+
 # TODO remove it for future releases
 def remove_unexpected_prefix(state_dict):
     state_dict_ = {}
@@ -95,4 +94,3 @@
         state_dict_[k_] = v 
     return state_dict_
 
->>>>>>> bc110fc8
