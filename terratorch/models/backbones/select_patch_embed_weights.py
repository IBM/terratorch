# Copyright contributors to the Terratorch project


import logging
import warnings

import torch
from torch import nn

from terratorch.datasets import HLSBands, OpticalBands, SARBands
import collections

def patch_embed_weights_are_compatible(model_patch_embed: torch.Tensor, checkpoint_patch_embed: torch.Tensor) -> bool:
    # check all dimensions are the same except for channel dimension
    if len(model_patch_embed.shape) != len(checkpoint_patch_embed.shape):
            return False

    model_shape = [model_patch_embed.shape[i] for i in range(len(model_patch_embed.shape)) if i != 1]
    checkpoint_shape = [checkpoint_patch_embed.shape[i] for i in range(len(checkpoint_patch_embed.shape)) if i != 1]
    return model_shape == checkpoint_shape

def select_patch_embed_weights(
    state_dict: dict, model: nn.Module, pretrained_bands: list[HLSBands | int | OpticalBands| SARBands], model_bands: list[HLSBands | int | OpticalBands| SARBands], custom_proj_key: str = None
) -> dict:
    """Filter out the patch embedding weights according to the bands being used.
    If a band exists in the pretrained_bands, but not in model_bands, drop it.
    If a band exists in model_bands, but not pretrained_bands, randomly initialize those weights.


    Args:
        state_dict (dict): State Dict
        model (nn.Module): Model to load the weights onto.
        pretrained_bands (list[HLSBands | int]): List of bands the model was pretrained on, in the correct order.
        model_bands (list[HLSBands | int]): List of bands the model is going to be finetuned on, in the correct order

    Returns:
        dict: New state dict
    """
    if (type(pretrained_bands) == type(model_bands)) | (type(pretrained_bands) == int) | (type(model_bands) == int): 

        if custom_proj_key is None:
            _possible_keys_for_proj_weight = {
                "patch_embed.proj.weight",
                "module.patch_embed.proj.weight",
                "patch_embed.projection.weight",
                "module.patch_embed.projection.weight",
            }
        else:
            _possible_keys_for_proj_weight = {custom_proj_key}

        patch_embed_proj_weight_key = state_dict.keys() & _possible_keys_for_proj_weight if (type(state_dict) in [collections.OrderedDict, dict]) else state_dict().keys() & _possible_keys_for_proj_weight
        if len(patch_embed_proj_weight_key) == 0:
            msg = "Could not find key for patch embed weight"
            raise Exception(msg)
        if len(patch_embed_proj_weight_key) > 1:
            msg = "Too many matches for key for patch embed weight"
            raise Exception(msg)
    
        # extract the single element from the set
        (patch_embed_proj_weight_key,) = patch_embed_proj_weight_key
        patch_embed_weight = state_dict[patch_embed_proj_weight_key]
    
        temp_weight = model.state_dict()[patch_embed_proj_weight_key].clone() 
    
        # only do this if the patch size and tubelet size match. If not, start with random weights
        if patch_embed_weights_are_compatible(temp_weight, patch_embed_weight):
            torch.nn.init.xavier_uniform_(temp_weight.view([temp_weight.shape[0], -1]))
            for index, band in enumerate(model_bands):
                if band in pretrained_bands:
                    logging.debug(f"Loaded weights for {band} in position {index} of patch embed")
                    temp_weight[:, index] = patch_embed_weight[:, pretrained_bands.index(band)]
        else:
            warnings.warn(
                f"Incompatible shapes between patch embedding of model {temp_weight.shape} and\
                of checkpoint {patch_embed_weight.shape}",
                category=UserWarning,
                stacklevel=1,
            )
    
        state_dict[patch_embed_proj_weight_key] = temp_weight
<<<<<<< HEAD
            
        # extract the single element from the set
        (patch_embed_proj_weight_key,) = patch_embed_proj_weight_key
        patch_embed_weight = state_dict[patch_embed_proj_weight_key]

        temp_weight = model.state_dict()[patch_embed_proj_weight_key].clone()

        # only do this if the patch size and tubelet size match. If not, start with random weights
        if patch_embed_weights_are_compatible(temp_weight, patch_embed_weight):
            torch.nn.init.xavier_uniform_(temp_weight.view([temp_weight.shape[0], -1]))
            for index, band in enumerate(model_bands):
                if band in pretrained_bands:
                    logging.info(f"Loaded weights for {band} in position {index} of patch embed")
                    temp_weight[:, index] = patch_embed_weight[:, pretrained_bands.index(band)]
        else:
            warnings.warn(
                f"Incompatible shapes between patch embedding of model {temp_weight.shape} and\
                of checkpoint {patch_embed_weight.shape}",
                category=UserWarning,
                stacklevel=1,
            )

        state_dict[patch_embed_proj_weight_key] = temp_weight

=======
        
    # extract the single element from the set
    (patch_embed_proj_weight_key,) = patch_embed_proj_weight_key
    patch_embed_weight = state_dict[patch_embed_proj_weight_key]

    temp_weight = model.state_dict()[patch_embed_proj_weight_key].clone()

    # only do this if the patch size and tubelet size match. If not, start with random weights
    if patch_embed_weights_are_compatible(temp_weight, patch_embed_weight):
        torch.nn.init.xavier_uniform_(temp_weight.view([temp_weight.shape[0], -1]))
        for index, band in enumerate(model_bands):
            if band in pretrained_bands:
                logging.info(f"Loaded weights for {band} in position {index} of patch embed")
                temp_weight[:, index] = patch_embed_weight[:, pretrained_bands.index(band)]
    else:
        warnings.warn(
            f"Incompatible shapes between patch embedding of model {temp_weight.shape} and\
            of checkpoint {patch_embed_weight.shape}",
            category=UserWarning,
            stacklevel=1,
        )

    state_dict[patch_embed_proj_weight_key] = temp_weight
>>>>>>> fa2ed4e9
    return state_dict<|MERGE_RESOLUTION|>--- conflicted
+++ resolved
@@ -1,5 +1,4 @@
 # Copyright contributors to the Terratorch project
-
 
 import logging
 import warnings
@@ -78,7 +77,6 @@
             )
     
         state_dict[patch_embed_proj_weight_key] = temp_weight
-<<<<<<< HEAD
             
         # extract the single element from the set
         (patch_embed_proj_weight_key,) = patch_embed_proj_weight_key
@@ -103,29 +101,4 @@
 
         state_dict[patch_embed_proj_weight_key] = temp_weight
 
-=======
-        
-    # extract the single element from the set
-    (patch_embed_proj_weight_key,) = patch_embed_proj_weight_key
-    patch_embed_weight = state_dict[patch_embed_proj_weight_key]
-
-    temp_weight = model.state_dict()[patch_embed_proj_weight_key].clone()
-
-    # only do this if the patch size and tubelet size match. If not, start with random weights
-    if patch_embed_weights_are_compatible(temp_weight, patch_embed_weight):
-        torch.nn.init.xavier_uniform_(temp_weight.view([temp_weight.shape[0], -1]))
-        for index, band in enumerate(model_bands):
-            if band in pretrained_bands:
-                logging.info(f"Loaded weights for {band} in position {index} of patch embed")
-                temp_weight[:, index] = patch_embed_weight[:, pretrained_bands.index(band)]
-    else:
-        warnings.warn(
-            f"Incompatible shapes between patch embedding of model {temp_weight.shape} and\
-            of checkpoint {patch_embed_weight.shape}",
-            category=UserWarning,
-            stacklevel=1,
-        )
-
-    state_dict[patch_embed_proj_weight_key] = temp_weight
->>>>>>> fa2ed4e9
     return state_dict