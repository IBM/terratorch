# Copyright (c) IBM Corp. 2024. All rights reserved.
#
# Licensed under the Apache License, Version 2.0 (the "License");
# you may not use this file except in compliance with the License.
# You may obtain a copy of the License at
#
#     http://www.apache.org/licenses/LICENSE-2.0
#
# Unless required by applicable law or agreed to in writing, software
# distributed under the License is distributed on an "AS IS" BASIS,
# WITHOUT WARRANTIES OR CONDITIONS OF ANY KIND, either express or implied.
# See the License for the specific language governing permissions and
# limitations under the License.
# --------------------------------------------------------
# References:
# timm: https://github.com/rwightman/pytorch-image-models/tree/master/timm
# transformers: https://github.com/huggingface/transformers
# --------------------------------------------------------

from functools import partial
from typing import List, Tuple

import logging
import numpy as np
import torch
import torch.nn as nn
from einops import rearrange
from timm.layers import to_2tuple
from timm.models.vision_transformer import Block

logger = logging.getLogger(__name__)

def get_3d_sincos_pos_embed(embed_dim, grid_size, add_cls_token=False):
    """
    Create 3D sin/cos positional embeddings.

    Args:
        embed_dim (int):
            Embedding dimension.
        grid_size (tuple[int, int, int] | list[int]):
            The grid depth, height and width.
        add_cls_token (bool, *optional*, defaults to False):
            Whether or not to add a classification (CLS) token.

    Returns:
        (`torch.FloatTensor` of shape (grid_size[0]*grid_size[1]*grid_size[2], embed_dim) or
        (1+grid_size[0]*grid_size[1]*grid_size[2], embed_dim): the position embeddings (with or without cls token)
    """

    assert embed_dim % 16 == 0

    t_size, h_size, w_size = grid_size

    w_embed_dim = embed_dim // 16 * 6
    h_embed_dim = embed_dim // 16 * 6
    t_embed_dim = embed_dim // 16 * 4

    w_pos_embed = get_1d_sincos_pos_embed_from_grid(w_embed_dim, np.arange(w_size))
    h_pos_embed = get_1d_sincos_pos_embed_from_grid(h_embed_dim, np.arange(h_size))
    t_pos_embed = get_1d_sincos_pos_embed_from_grid(t_embed_dim, np.arange(t_size))

    w_pos_embed = np.tile(w_pos_embed, (t_size * h_size, 1))
    h_pos_embed = np.tile(np.repeat(h_pos_embed, w_size, axis=0), (t_size, 1))
    t_pos_embed = np.repeat(t_pos_embed, h_size * w_size, axis=0)

    pos_embed = np.concatenate((w_pos_embed, h_pos_embed, t_pos_embed), axis=1)

    if add_cls_token:
        pos_embed = np.concatenate([np.zeros([1, embed_dim]), pos_embed], axis=0)
    return pos_embed


def get_1d_sincos_pos_embed_from_grid(embed_dim, pos):
    """
    embed_dim: output dimension for each position pos: a list of positions to be encoded: size (M,) out: (M, D)
    """
    if embed_dim % 2 != 0:
        raise ValueError("embed_dim must be even")

    omega = np.arange(embed_dim // 2, dtype=float)
    omega /= embed_dim / 2.0
    omega = 1.0 / 10000**omega  # (D/2,)

    pos = pos.reshape(-1)  # (M,)
    out = np.einsum("m,d->md", pos, omega)  # (M, D/2), outer product

    emb_sin = np.sin(out)  # (M, D/2)
    emb_cos = np.cos(out)  # (M, D/2)

    emb = np.concatenate([emb_sin, emb_cos], axis=1)  # (M, D)
    return emb


def _get_1d_sincos_embed_from_grid_torch(embed_dim: int, pos: torch.Tensor):
    """ This is the torch version of *get_1d_sincos_pos_embed_from_grid()*. However,
        it was modified to cast omega values to pos.dtype which must be float (and not int as in
        regular positional embeddings). This was required in order to allow for native FSDP mixed
        precision support: modify omega to appropriate dtype (pos carries the correct float dtype),
        instead of manually forcing float32.

        embed_dim: output dimension for each position
        pos: a list of positions to be encoded: size (M,) - must be float dtype!
        out: (M, D)
    """
    assert embed_dim % 2 == 0
    assert pos.dtype in [torch.float32, torch.float16, torch.bfloat16]

    omega = torch.arange(embed_dim // 2, dtype=pos.dtype).to(pos.device)
    omega /= embed_dim / 2.0
    omega = 1.0 / 10000**omega  # (D/2,)

    pos = pos.reshape(-1)  # (M,)
    out = torch.einsum("m,d->md", pos, omega)  # (M, D/2), outer product

    emb_sin = torch.sin(out)  # (M, D/2)
    emb_cos = torch.cos(out)  # (M, D/2)

    emb = torch.cat([emb_sin, emb_cos], dim=1)  # (M, D)

    return emb


def _init_weights(module):
    """Initialize the weights"""
    if isinstance(module, nn.Linear):
        nn.init.xavier_uniform_(module.weight)
        if module.bias is not None:
            module.bias.data.zero_()
    elif isinstance(module, nn.LayerNorm):
        module.bias.data.zero_()
        module.weight.data.fill_(1.0)


class PatchEmbed(nn.Module):
    """3D version of timm.models.vision_transformer.PatchEmbed"""
    def __init__(
            self,
            input_size: Tuple[int, int, int] = (1, 224, 224),
            patch_size: Tuple[int, int, int] = (1, 16, 16),
            in_chans: int = 3,
            embed_dim: int = 768,
            norm_layer: nn.Module | None = None,
            flatten: bool = True,
            bias: bool = True,
    ):
        super().__init__()
        self.input_size = input_size
        self.patch_size = patch_size
        self.grid_size = [s // p for s, p in zip(self.input_size, self.patch_size)]
        assert self.grid_size >= [1,1,1], "Patch size is bigger than input size."
        self.num_patches = self.grid_size[0] * self.grid_size[1] * self.grid_size[2]
        self.flatten = flatten

        self.proj = nn.Conv3d(in_chans, embed_dim, kernel_size=patch_size, stride=patch_size, bias=bias)
        self.norm = norm_layer(embed_dim) if norm_layer else nn.Identity()
        self.log_warning = True

    def forward(self, x):
        B, C, T, H, W = x.shape

<<<<<<< HEAD
        if (self.log_warning and
                (T / self.patch_size[0] % 1 or H / self.patch_size[1] % 1 or W / self.patch_size[2] % 1)):
            logger.warning(f"Input {x.shape[-3:]} is not divisible by patch size {self.patch_size}."
                           f"The border will be ignored, add backbone_padding for pixel-wise tasks.")
            self.log_warning = False
=======
        if T / self.patch_size[0] % 1 or H / self.patch_size[1] % 1 or W / self.patch_size[2] % 1:
            logging.getLogger(__name__).warning(
                f"Input {x.shape[-3:]} is not divisible by patch size {self.patch_size}."
                f"The border will be ignored, add backbone_padding for pixel-wise tasks.")
>>>>>>> 5e0bb9e2

        x = self.proj(x)
        if self.flatten:
            x = x.flatten(2).transpose(1, 2)  # B,C,T,H,W -> B,C,L -> B,L,C
        x = self.norm(x)
        return x


class TemporalEncoder(nn.Module):
    def __init__(self, embed_dim: int, trainable_scale: bool = False):
        super().__init__()
        self.embed_dim = embed_dim
        self.year_embed_dim = embed_dim // 2
        self.julian_day_embed_dim = embed_dim - self.year_embed_dim

        # If trainable, initialize scale with small number
        if trainable_scale:
            self.scale = nn.Parameter(torch.full((1,), 0.1))
        else:
            self.register_buffer('scale', torch.ones(1))

    def forward(self, temporal_coords: torch.Tensor, tokens_per_frame: int | None = None):
        """
        temporal_coords: year and day-of-year info with shape (B, T, 2).
        tokens_per_frame: number of tokens for each frame in the sample. If provided, embeddings will be
            repeated over T dimension, and final shape is (B, T*tokens_per_frame, embed_dim).
        """
        shape = temporal_coords.shape[:2] + (-1,)  # B, T, -1

        year = _get_1d_sincos_embed_from_grid_torch(
            self.year_embed_dim, temporal_coords[:, :, 0].flatten()).reshape(shape)
        julian_day = _get_1d_sincos_embed_from_grid_torch(
            self.julian_day_embed_dim, temporal_coords[:, :, 1].flatten()).reshape(shape)

        embedding = self.scale * torch.cat([year, julian_day], dim=-1)

        if tokens_per_frame is not None:
            embedding = torch.repeat_interleave(embedding, tokens_per_frame, dim=1)

        return embedding  # B, T*tokens_per_frame, embed_dim


class LocationEncoder(nn.Module):
    def __init__(self, embed_dim: int, trainable_scale: bool = False):
        super().__init__()
        self.embed_dim = embed_dim
        self.lat_embed_dim = embed_dim // 2
        self.lon_embed_dim = embed_dim - self.lat_embed_dim

        # If trainable, initialize scale with small number
        if trainable_scale:
            self.scale = nn.Parameter(torch.full((1,), 0.1))
        else:
            self.register_buffer('scale', torch.ones(1))

    def forward(self, location_coords: torch.Tensor):
        """
        location_coords: lat and lon info with shape (B, 2).
        """
        shape = location_coords.shape[:1] + (1, -1)  # B, 1, -1

        lat = _get_1d_sincos_embed_from_grid_torch(
                self.lat_embed_dim, location_coords[:, 0].flatten()).reshape(shape)
        lon = _get_1d_sincos_embed_from_grid_torch(
                self.lon_embed_dim, location_coords[:, 1].flatten()).reshape(shape)

        embedding = self.scale * torch.cat([lat, lon], dim=-1)

        return embedding  # B, 1, embed_dim


class PrithviViT(nn.Module):
    """ Prithvi ViT Encoder"""
    def __init__(self,
                 img_size: int | Tuple[int, int] = 224,
                 patch_size: int | Tuple[int, int, int] = (1, 16, 16),
                 num_frames: int = 1,
                 in_chans: int = 3,
                 embed_dim: int = 1024,
                 depth: int = 24,
                 num_heads: int = 16,
                 mlp_ratio: float = 4.,
                 norm_layer: nn.Module = nn.LayerNorm,
                 coords_encoding: List[str] | None = None,
                 coords_scale_learn: bool = False,
                 encoder_only: bool = True,  # needed for timm
                 ** kwargs,
                ):
        super().__init__()

        self.feature_info = []
        self.encoder_only = encoder_only
        self.in_chans = in_chans
        self.num_frames = num_frames
        self.embed_dim = embed_dim
        self.img_size = to_2tuple(img_size)
        if isinstance(patch_size, int):
            patch_size = (1, patch_size, patch_size)

        # 3D patch embedding
        self.patch_embed = PatchEmbed(
            input_size=(num_frames,) + self.img_size,
            patch_size=patch_size,
            in_chans=in_chans,
            embed_dim=embed_dim,
        )

        # Optional temporal and location embedding
        coords_encoding = coords_encoding or []
        self.temporal_encoding = 'time' in coords_encoding
        self.location_encoding = 'location' in coords_encoding
        if self.temporal_encoding:
            assert patch_size[0] == 1, f"With temporal encoding, patch_size[0] must be 1, received {patch_size[0]}"
            self.temporal_embed_enc = TemporalEncoder(embed_dim, coords_scale_learn)
        if self.location_encoding:
            self.location_embed_enc = LocationEncoder(embed_dim, coords_scale_learn)

        self.cls_token = nn.Parameter(torch.zeros(1, 1, embed_dim))
        self.register_buffer("pos_embed", torch.zeros(1, self.patch_embed.num_patches + 1, embed_dim))

        # Transformer layers
        self.blocks = []
        for i in range(depth):
            self.blocks.append(Block(embed_dim, num_heads, mlp_ratio, qkv_bias=True, norm_layer=norm_layer))
            self.feature_info.append(
                {"num_chs": embed_dim * self.patch_embed.grid_size[0], "reduction": 1, "module": f"blocks.{i}"}
            )
        self.blocks = nn.ModuleList(self.blocks)

        self.norm = norm_layer(embed_dim)

        self.initialize_weights()

    def initialize_weights(self):
        # initialize (and freeze) position embeddings by sin-cos embedding
        pos_embed = get_3d_sincos_pos_embed(
            self.pos_embed.shape[-1], self.patch_embed.grid_size, add_cls_token=True
        )
        self.pos_embed.data.copy_(torch.from_numpy(pos_embed).float().unsqueeze(0))

        # initialize patch_embeddings like nn.Linear (instead of nn.Conv2d)
        w = self.patch_embed.proj.weight.data
        torch.nn.init.xavier_uniform_(w.view([w.shape[0], -1]))

        # timm's trunc_normal_(std=.02) is effectively normal_(std=0.02) as cutoff is too big (2.)
        torch.nn.init.normal_(self.cls_token, std=0.02)
        self.apply(_init_weights)

    def random_masking(self, sequence, mask_ratio, noise=None):
        """
        Perform per-sample random masking by per-sample shuffling. Per-sample shuffling is done by argsort random
        noise.

        Args:
            sequence (`torch.FloatTensor` of shape `(batch_size, sequence_length, dim)`)
            mask_ratio (float): mask ratio to use.
            noise (`torch.FloatTensor` of shape `(batch_size, sequence_length)`, *optional*) which is
                mainly used for testing purposes to control randomness and maintain the reproducibility
        """
        batch_size, seq_length, dim = sequence.shape
        len_keep = int(seq_length * (1 - mask_ratio))

        if noise is None:
            noise = torch.rand(batch_size, seq_length, device=sequence.device)  # noise in [0, 1]

        # sort noise for each sample
        ids_shuffle = torch.argsort(noise, dim=1).to(sequence.device)  # ascend: small is keep, large is remove
        ids_restore = torch.argsort(ids_shuffle, dim=1).to(sequence.device)

        # keep the first subset
        ids_keep = ids_shuffle[:, :len_keep]
        sequence_unmasked = torch.gather(sequence, dim=1, index=ids_keep.unsqueeze(-1).repeat(1, 1, dim))

        # generate the binary mask: 0 is keep, 1 is remove
        mask = torch.ones([batch_size, seq_length], device=sequence.device)
        mask[:, :len_keep] = 0
        # unshuffle to get the binary mask
        mask = torch.gather(mask, dim=1, index=ids_restore)

        return sequence_unmasked, mask, ids_restore

    def _get_pos_embed(self, x):
        t, h, w = x.shape[-3:]

        pos_embed = torch.from_numpy(get_3d_sincos_pos_embed(
            self.embed_dim,
            (
                t // self.patch_embed.patch_size[0],
                h // self.patch_embed.patch_size[1],
                w // self.patch_embed.patch_size[2],
            ),
            add_cls_token=True,
        )).float().unsqueeze(0).to(x)

        return pos_embed


    def forward(
        self, x: torch.Tensor,
        temporal_coords: None | torch.Tensor = None,
        location_coords: None | torch.Tensor = None,
        mask_ratio=0.75
    ):
        if x.shape[-3:] != self.patch_embed.input_size:
            # changed input size
            pos_embed = self._get_pos_embed(x)
        else:
            pos_embed = self.pos_embed

        # embed patches
        x = self.patch_embed(x)

        # add pos embed w/o cls token
        x = x + pos_embed[:, 1:, :]

        if self.temporal_encoding and temporal_coords is not None:
            num_tokens_per_frame = x.shape[1] // self.num_frames
            temporal_encoding = self.temporal_embed_enc(temporal_coords, num_tokens_per_frame)
            x = x + temporal_encoding
        if self.location_encoding and location_coords is not None:
            location_encoding = self.location_embed_enc(location_coords)
            x = x + location_encoding

        # masking: length -> length * mask_ratio
        x, mask, ids_restore = self.random_masking(x, mask_ratio)

        # append cls token
        cls_token = self.cls_token + pos_embed[:, :1, :]
        cls_tokens = cls_token.expand(x.shape[0], -1, -1)
        x = torch.cat((cls_tokens, x), dim=1)

        # apply Transformer blocks
        for block in self.blocks:
            x = block(x)
        x = self.norm(x)

        return x, mask, ids_restore

    def forward_features(
        self,
        x: torch.Tensor,
        temporal_coords: None | torch.Tensor = None,
        location_coords: None | torch.Tensor = None,
    ) -> list[torch.Tensor]:
        if len(x.shape) == 4 and self.patch_embed.input_size[0] == 1:
            # add time dim
            x = x.unsqueeze(2)

        if x.shape[-3:] != self.patch_embed.input_size:
            pos_embed = self._get_pos_embed(x)
        else:
            pos_embed = self.pos_embed

        # embed patches
        x = self.patch_embed(x)

        # add pos embed w/o cls token
        x = x + pos_embed[:, 1:, :]

        if self.temporal_encoding and temporal_coords is not None:
            num_tokens_per_frame = x.shape[1] // self.num_frames
            temporal_encoding = self.temporal_embed_enc(temporal_coords, num_tokens_per_frame)
            x = x + temporal_encoding
        if self.location_encoding and location_coords is not None:
            location_encoding = self.location_embed_enc(location_coords)
            x = x + location_encoding

        # append cls token
        cls_token = self.cls_token + pos_embed[:, :1, :]
        cls_tokens = cls_token.expand(x.shape[0], -1, -1)
        x = torch.cat((cls_tokens, x), dim=1)

        # apply Transformer blocks
        out = []
        for block in self.blocks:
            x = block(x)
            out.append(x.clone())

        x = self.norm(x)
        out[-1] = x
        return out

    def prepare_features_for_image_model(self, features: list[torch.Tensor]) -> list[torch.Tensor]:
        out = []
        effective_time_dim = self.patch_embed.input_size[0] // self.patch_embed.patch_size[0]
        for x in features:
            x_no_token = x[:, 1:, :]
            number_of_tokens = x_no_token.shape[1]
            tokens_per_timestep = number_of_tokens // effective_time_dim
            h = int(np.sqrt(tokens_per_timestep))
            encoded = rearrange(
                x_no_token,
                "batch (t h w) e -> batch (t e) h w",
                e=self.embed_dim,
                t=effective_time_dim,
                h=h,
            )
            out.append(encoded)
        return out


class MAEDecoder(nn.Module):
    """ Transformer Decoder used in the Prithvi MAE"""
    def __init__(self,
                 patch_size: int | Tuple[int, int, int] = (1, 16, 16),
                 grid_size: List[int] | Tuple[int, int, int] = (3, 14, 14),
                 in_chans: int = 3,
                 encoder_embed_dim: int = 1024,
                 decoder_embed_dim: int = 512,
                 depth: int = 8,
                 num_heads: int = 16,
                 mlp_ratio: float = 4.,
                 norm_layer: nn.Module = nn.LayerNorm,
                 coords_encoding: List[str] | None = None,
                 coords_scale_learn: bool = False,
                 ):
        super().__init__()

        self.decoder_embed = nn.Linear(encoder_embed_dim, decoder_embed_dim, bias=True)
        self.decoder_embed_dim = decoder_embed_dim
        self.grid_size = grid_size
        if isinstance(patch_size, int):
            patch_size = (1, patch_size, patch_size)
        self.patch_size = patch_size
        self.num_frames = self.grid_size[0] * patch_size[0]
        num_patches = self.grid_size[0] * self.grid_size[1] * self.grid_size[2]

        # Optional temporal and location embedding
        coords_encoding = coords_encoding or []
        self.temporal_encoding = 'time' in coords_encoding
        self.location_encoding = 'location' in coords_encoding
        if self.temporal_encoding:
            self.temporal_embed_dec = TemporalEncoder(decoder_embed_dim, coords_scale_learn)
        if self.location_encoding:
            self.location_embed_dec = LocationEncoder(decoder_embed_dim, coords_scale_learn)

        self.mask_token = nn.Parameter(torch.zeros(1, 1, decoder_embed_dim))

        self.register_buffer("decoder_pos_embed", torch.zeros(1, num_patches + 1, decoder_embed_dim))

        self.decoder_blocks = nn.ModuleList(
            [Block(decoder_embed_dim, num_heads, mlp_ratio, qkv_bias=True, norm_layer=norm_layer) for _ in range(depth)]
        )

        self.decoder_norm = norm_layer(decoder_embed_dim)
        self.decoder_pred = nn.Linear(decoder_embed_dim,
                                      patch_size[0] * patch_size[1] * patch_size[2] * in_chans,
                                      bias=True)

        self.initialize_weights()

    def initialize_weights(self):
        # initialize (and freeze) position embeddings by sin-cos embedding
        decoder_pos_embed = get_3d_sincos_pos_embed(
            self.decoder_pos_embed.shape[-1], self.grid_size, add_cls_token=True
        )
        self.decoder_pos_embed.data.copy_(torch.from_numpy(decoder_pos_embed).float().unsqueeze(0))

        # timm's trunc_normal_(std=.02) is effectively normal_(std=0.02) as cutoff is too big (2.)
        torch.nn.init.normal_(self.mask_token, std=0.02)
        self.apply(_init_weights)

    def forward(
        self,
        hidden_states: torch.Tensor,
        ids_restore: torch.Tensor,
        temporal_coords: None | torch.Tensor = None,
        location_coords: None | torch.Tensor = None,
        input_size: list[int] = None,
    ):
        # embed tokens
        x = self.decoder_embed(hidden_states)

        t, h, w = input_size[-3:]
        decoder_pos_embed = torch.from_numpy(
            get_3d_sincos_pos_embed(
                self.decoder_embed_dim,
                (
                    t // self.patch_size[0],
                    h // self.patch_size[1],
                    w // self.patch_size[2],
                ),
                add_cls_token=True,
            )
        ).to(x)

        # append mask tokens to sequence
        mask_tokens = self.mask_token.repeat(x.shape[0], ids_restore.shape[1] + 1 - x.shape[1], 1)
        x_ = torch.cat([x[:, 1:, :], mask_tokens], dim=1)  # no cls token
        # unshuffle
        x_ = torch.gather(x_, dim=1, index=ids_restore.unsqueeze(-1).repeat(1, 1, x.shape[2]).to(x_.device))
        x = torch.cat([x[:, :1, :], x_], dim=1)  # append cls token
        # add pos embed
        x = x + decoder_pos_embed

        # remove cls token
        x_ = x[:, 1:, :]

        if self.temporal_encoding and temporal_coords is not None:
            num_tokens_per_frame = x_.shape[1] // self.num_frames
            temporal_encoding = self.temporal_embed_dec(temporal_coords, num_tokens_per_frame)
            # Add temporal encoding w/o cls token
            x_ = x_ + temporal_encoding
        if self.location_encoding and location_coords is not None:
            location_encoding = self.location_embed_dec(location_coords)
            # Add location encoding w/o cls token
            x_ = x_ + location_encoding

        # append cls token
        x = torch.cat([x[:, :1, :], x_], dim=1)

        # apply Transformer layers (blocks)
        for block in self.decoder_blocks:
            x = block(x)
        x = self.decoder_norm(x)

        # predictor projection
        pred = self.decoder_pred(x)

        # remove cls token
        pred = pred[:, 1:, :]

        return pred


class PrithviMAE(nn.Module):
    """ Prithvi Masked Autoencoder"""

    def __init__(self,
                 img_size: int | Tuple[int, int] = 224,
                 patch_size: int | Tuple[int, int, int] = (1, 16, 16),
                 num_frames: int = 4,
                 in_chans: int = 6,
                 embed_dim: int = 768,
                 depth: int = 12,
                 num_heads: int = 12,
                 decoder_embed_dim: int = 512,
                 decoder_depth: int = 8,
                 decoder_num_heads: int = 16,
                 mlp_ratio: float = 4.,
                 norm_layer: nn.Module = nn.LayerNorm,
                 norm_pix_loss: bool = False,
                 coords_encoding: List[str] | None = None,
                 coords_scale_learn: bool = False,
                 encoder_only: bool = False,
                 **kwargs,
                 ):
        super().__init__()

        self.encoder = PrithviViT(
            img_size=img_size,
            num_frames=num_frames,
            patch_size=patch_size,
            in_chans=in_chans,
            embed_dim=embed_dim,
            depth=depth,
            num_heads=num_heads,
            mlp_ratio=mlp_ratio,
            norm_layer=norm_layer,
            coords_encoding=coords_encoding,
            coords_scale_learn=coords_scale_learn,
        )

        self.encoder_only = encoder_only

        if not encoder_only:
            self.decoder = MAEDecoder(
                patch_size=patch_size,
                grid_size=self.encoder.patch_embed.grid_size,
                in_chans=in_chans,
                encoder_embed_dim=embed_dim,
                decoder_embed_dim=decoder_embed_dim,
                depth=decoder_depth,
                num_heads=decoder_num_heads,
                mlp_ratio=mlp_ratio,
                norm_layer=norm_layer,
                coords_encoding=coords_encoding,
                coords_scale_learn=coords_scale_learn,
            )
        else:
            self.decoder = nn.Identity()

        self.norm_pix_loss = norm_pix_loss

    def patchify(self, pixel_values):
        """
        Args:
            pixel_values (torch.FloatTensor of shape `(batch_size, num_channels, time, height, width)`):
                Pixel values.

        Returns:
            torch.FloatTensor of shape `(batch_size, num_patches, patch_size[0]*patch_size[1]*patch_size[2] * num_channels)`:
                Patchified pixel values.
        """
        patch_size_t, patch_size_h, patch_size_w = self.encoder.patch_embed.patch_size
        num_channels = self.encoder.in_chans

        # patchify
        patchified_pixel_values = rearrange(pixel_values, 'b c (t s) (h p) (w q) -> b (t h w) (s p q c)',
                                            c=num_channels, s=patch_size_t, p=patch_size_h, q=patch_size_w)


        return patchified_pixel_values

    def unpatchify(self, patchified_pixel_values, image_size: Tuple[int, int] | None = None):
        """
        Args:
            patchified_pixel_values (`torch.FloatTensor` of shape
                `(batch_size, num_patches, patch_size[0]*patch_size[1]*patch_size[2] * num_channels)`:
                Patchified pixel values.
            image_size (`Tuple[int, int]`, *optional*):
                Original image size.

        Returns:
            `torch.FloatTensor` of shape `(batch_size, num_channels, height, width)`:
                Pixel values.
        """
        patch_size_t, patch_size_h, patch_size_w = self.encoder.patch_embed.patch_size
        image_size = to_2tuple(image_size) if image_size is not None else self.encoder.img_size
        original_height, original_width = image_size
        num_patches_h = original_height // patch_size_h
        num_patches_w = original_width // patch_size_w
        num_channels = self.encoder.in_chans

        pixel_values = rearrange(patchified_pixel_values, 'b (t h w) (s p q c) -> b c (t s) (h p) (w q)',
                                 c=num_channels, h=num_patches_h, w=num_patches_w,
                                 s=patch_size_t, p=patch_size_h, q=patch_size_w)
        return pixel_values

    def forward_loss(self, pixel_values, pred, mask):
        """
        Args:
            pixel_values (`torch.FloatTensor` of shape `(batch_size, num_channels, time, height, width)`):
                Pixel values.
            pred (`torch.FloatTensor` of shape `(batch_size, num_patches, patch_size[0]*patch_size[1]*patch_size[2] * num_channels)`:
                Predicted pixel values.
            mask (`torch.FloatTensor` of shape `(batch_size, sequence_length)`):
                Tensor indicating which patches are masked (1) and which are not (0).

        Returns:
            `torch.FloatTensor`: Pixel reconstruction loss.
        """
        target = self.patchify(pixel_values)
        if self.norm_pix_loss:
            mean = target.mean(dim=-1, keepdim=True)
            var = target.var(dim=-1, keepdim=True)
            target = (target - mean) / (var + 1.0e-6) ** 0.5

        loss = (pred - target) ** 2
        loss = loss.mean(dim=-1)  # [N, L], mean loss per patch
        loss = (loss * mask).sum() / mask.sum()  # mean loss on removed patches
        return loss

    def forward(
        self,
        pixel_values: torch.Tensor,
        temporal_coords: None | torch.Tensor = None,
        location_coords: None | torch.Tensor = None,
        mask_ratio: float = 0.75
    ):
        if len(pixel_values.shape) == 4 and self.encoder.patch_embed.input_size[0] == 1:
            # add time dim
            pixel_values = pixel_values.unsqueeze(2)

        latent, mask, ids_restore = self.encoder(pixel_values, temporal_coords, location_coords, mask_ratio)
        pred = self.decoder(latent, ids_restore, temporal_coords, location_coords, input_size=pixel_values.shape)
        loss = self.forward_loss(pixel_values, pred, mask)
        return loss, pred, mask

    def forward_features(
        self,
        x: torch.Tensor,
        temporal_coords: None | torch.Tensor = None,
        location_coords: None | torch.Tensor = None,
    ) -> List[torch.Tensor]:
        return self.encoder.forward_features(x, temporal_coords, location_coords)<|MERGE_RESOLUTION|>--- conflicted
+++ resolved
@@ -158,18 +158,11 @@
     def forward(self, x):
         B, C, T, H, W = x.shape
 
-<<<<<<< HEAD
         if (self.log_warning and
                 (T / self.patch_size[0] % 1 or H / self.patch_size[1] % 1 or W / self.patch_size[2] % 1)):
             logger.warning(f"Input {x.shape[-3:]} is not divisible by patch size {self.patch_size}."
                            f"The border will be ignored, add backbone_padding for pixel-wise tasks.")
             self.log_warning = False
-=======
-        if T / self.patch_size[0] % 1 or H / self.patch_size[1] % 1 or W / self.patch_size[2] % 1:
-            logging.getLogger(__name__).warning(
-                f"Input {x.shape[-3:]} is not divisible by patch size {self.patch_size}."
-                f"The border will be ignored, add backbone_padding for pixel-wise tasks.")
->>>>>>> 5e0bb9e2
 
         x = self.proj(x)
         if self.flatten:
