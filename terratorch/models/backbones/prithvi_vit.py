--- conflicted
+++ resolved
@@ -117,12 +117,8 @@
             clean_dict[k] = v
 
     state_dict = clean_dict
-<<<<<<< HEAD
-    state_dict = select_patch_embed_weights(state_dict, model, pretrained_bands, model_bands)
-=======
 
     state_dict = select_patch_embed_weights(state_dict, model, pretrained_bands, model_bands, encoder_only=True)
->>>>>>> bc110fc8
 
     return state_dict
 
