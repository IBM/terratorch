--- conflicted
+++ resolved
@@ -75,14 +75,9 @@
     "OpenEarthMapModule"
     "OpenSentinelMapDataModule",
     "PASTISDataModule",
-<<<<<<< HEAD
     "Sen4AgriNetDataModule",
     "GenericMultiModalDataModule",
 )
-=======
-    "Sen4AgriNetDataModule"
-)
 
 if wxc_present:
-    __all__.__add__(("Merra2DownscaleNonGeoDataModule", ))
->>>>>>> 308477ab
+    __all__.__add__(("Merra2DownscaleNonGeoDataModule", ))