"""Ugly proxy objects so parsing config file works with transforms.

    These are necessary since, for LightningCLI to instantiate arguments as
    objects from the config, they must have type annotations

    In TorchGeo, `transforms` is passed in **kwargs, so it has no type annotations!
    To get around that, we create these wrappers that have transforms type annotated.
    They create the transforms and forward all method and attribute calls to the
    original TorchGeo datamodule.

    Additionally, TorchGeo datasets pass the data to the transforms callable
    as a dict, and as a tensor.

    Albumentations expects this data not as a dict but as different key-value
    arguments, and as numpy. We handle that conversion here. 
"""
from collections.abc import Callable
from typing import Any, Union
from functools import partial
<<<<<<< HEAD


import pdb
=======
>>>>>>> f32ab50a
import numpy as np
from torch import Tensor
from torch.utils.data import default_collate
import kornia.augmentation as K
from kornia.augmentation._2d.geometric.base import GeometricAugmentationBase2D
from kornia.augmentation._2d.intensity.base import IntensityAugmentationBase2D
import torch.nn as nn
from terratorch.datasets.transforms import kornia_augmentations_to_callable_with_dict
try:
    from geobench_v2.datamodules import (
        GeoBenchClassificationDataModule, 
        GeoBenchSegmentationDataModule, 
        GeoBenchObjectDetectionDataModule,
        MultiTemporalSegmentationAugmentation,
        MultiModalSegmentationAugmentation,
        )
except ImportError as e:
    import logging
    logging.getLogger("terratorch").debug("geobench_v2 not installed")

import matplotlib.pyplot as plt
from matplotlib.figure import Figure
from torchgeo.datasets.utils import percentile_normalization, lazy_import
from matplotlib import patches


class GeoBenchV2ClassificationDataModule(GeoBenchClassificationDataModule):
    """Proxy object for using Classification DataModules defined by geobench_v2.

    Allows for transforms to be defined and passed using config files.
    The only reason this class exists is so that we can annotate the transforms argument with a type.
    This is required for lightningcli and config files.
    As such, all getattr and setattr will be redirected to the underlying class.
    """

    def __init__(
        self,
        cls: type[GeoBenchClassificationDataModule],
        img_size: int,
        band_order: list | dict,
        batch_size: int | None = None,
        num_workers: int = 0,
        train_augmentations: None | list[Union[GeometricAugmentationBase2D, K.VideoSequential, IntensityAugmentationBase2D]] | str = "default",
        eval_augmentations: None | list[Union[GeometricAugmentationBase2D, K.VideoSequential, IntensityAugmentationBase2D]] | str = "default",
        **kwargs: Any,
    ):
        """Constructor

        Args:
            cls (type[GeoBenchClassificationDataModule]): geobench_v2 Classification DataModule class to be instantiated
            batch_size (int | None, optional): batch_size. Defaults to None.
            num_workers (int, optional): num_workers. Defaults to 0.
            transforms (None | list[Union[GeometricAugmentationBase2D, K.VideoSequential]], optional): List of Albumentations Transforms.
                Should enc with ToTensorV2. Defaults to None.
            **kwargs (Any): Arguments passed to instantiate `cls`.
        """
        if isinstance(train_augmentations, str):
<<<<<<< HEAD
            assert train_augmentations in ["default", "multi_temporal_default"],"If train_augmentations is a string, it must be 'default' or 'multi_temporal_default'"
        if isinstance(eval_augmentations, str):
            assert eval_augmentations in ["default", "multi_temporal_default"],"If eval_augmentations is a string, it must be 'default' or 'multi_temporal_default'"
=======
            msg = "If train_augmentations is a string, it must be 'default' or 'multi_temporal_default'"
            assert train_augmentations in ["default", "multi_temporal_default"], msg
            
        if isinstance(eval_augmentations, str):
            msg = "If eval_augmentations is a string, it must be 'default' or 'multi_temporal_default'"
            assert eval_augmentations in ["default", "multi_temporal_default"], msg
>>>>>>> f32ab50a

        kwargs["img_size"] = img_size
        kwargs["band_order"] = band_order

        if batch_size is not None:
            kwargs["batch_size"] = batch_size

        if not train_augmentations in [None, "default", "multi_temporal_default"]:
            train_augmentations = kornia_augmentations_to_callable_with_dict(train_augmentations)
        kwargs["train_augmentations"] = train_augmentations
            
        if not eval_augmentations in [None, "default", "multi_temporal_default"]:
            eval_augmentations = kornia_augmentations_to_callable_with_dict(eval_augmentations)
        kwargs["eval_augmentations"] = eval_augmentations
        
        if isinstance(band_order, list): 
            if len(band_order) > 0:
                if isinstance(band_order[0], dict):
                    band_order_dict = {}
                    for modality in band_order:
                        band_order_dict.update(modality)
                    band_order = band_order_dict
                    kwargs["band_order"] = band_order

        self._proxy = cls(num_workers=num_workers, **kwargs)
        super().__init__(
            dataset_class = self._proxy.dataset_class, 
            img_size = img_size,
            band_order = band_order)

    @property
    def collate_fn(self):
        return self._proxy.collate_fn

    @collate_fn.setter
    def collate_fn(self, value):
        self._proxy.collate_fn = value

    def setup(self, stage: str):
        return self._proxy.setup(stage)

    def train_dataloader(self):
        return self._proxy.train_dataloader()

    def val_dataloader(self):
        return self._proxy.val_dataloader()

    def test_dataloader(self):
        return self._proxy.test_dataloader()

    def _valid_attribute(self, *args: str):
        return self._proxy._valid_attribute(args)

    def plot(self, args):
        return self._proxy.visualize_batch(args)


class GeoBenchV2ObjectDetectionDataModule(GeoBenchObjectDetectionDataModule):
    """Proxy object for using Object Detection DataModules defined by geobench_v2.

    Allows for transforms to be defined and passed using config files.
    The only reason this class exists is so that we can annotate the transforms argument with a type.
    This is required for lightningcli and config files.
    As such, all getattr and setattr will be redirected to the underlying class.
    """

    def __init__(
        self,
        cls: type[GeoBenchObjectDetectionDataModule],
        root: str,
        img_size: int,
        band_order: Any,
        categories: list,
        batch_size: int | None = None,
        eval_batch_size: int | None = None,
        num_workers: int = 0,
<<<<<<< HEAD
        train_augmentations: None | list[GeometricAugmentationBase2D, K.VideoSequential] | str = "default",
        eval_augmentations: None | list[GeometricAugmentationBase2D, K.VideoSequential] | str = "default",
        plot_indexes: list = [0,1,2],
        collate_fn: Callable = None,
=======
        train_augmentations: None | list[Union[GeometricAugmentationBase2D, K.VideoSequential, IntensityAugmentationBase2D]]| str = "default",
        eval_augmentations: None | list[Union[GeometricAugmentationBase2D, K.VideoSequential, IntensityAugmentationBase2D]] | str = "default",
>>>>>>> f32ab50a
        **kwargs: Any,
    ):
        """Constructor

        Args:
            cls (type[GeoBenchObjectDetectionDataModule]): geobench_v2 Object Detection DataModule class to be instantiated
            batch_size (int | None, optional): batch_size. Defaults to None.
            num_workers (int, optional): num_workers. Defaults to 0.
            transforms (None | list[Union[GeometricAugmentationBase2D, K.VideoSequential]], optional): List of Albumentations Transforms.
                Should enc with ToTensorV2. Defaults to None.
            **kwargs (Any): Arguments passed to instantiate `cls`.
        """
        if isinstance(train_augmentations, str):
<<<<<<< HEAD
            assert train_augmentations in ["default", "multi_temporal_default"],"If train_augmentations is a string, it must be 'default' or 'multi_temporal_default'"
        if isinstance(eval_augmentations, str):
            assert eval_augmentations in ["default", "multi_temporal_default"],"If eval_augmentations is a string, it must be 'default' or 'multi_temporal_default'"
        
        kwargs['root'] = root
=======
            msg = "If train_augmentations is a string, it must be 'default' or 'multi_temporal_default'"
            assert train_augmentations in ["default", "multi_temporal_default"], msg
            
        if isinstance(eval_augmentations, str):
            msg = "If eval_augmentations is a string, it must be 'default' or 'multi_temporal_default'"
            assert eval_augmentations in ["default", "multi_temporal_default"], msg

>>>>>>> f32ab50a
        kwargs["img_size"] = img_size
        kwargs["band_order"] = band_order

        if batch_size is not None:
            kwargs["batch_size"] = batch_size
        if eval_batch_size is not None:
            kwargs["eval_batch_size"] = batch_size
        if not train_augmentations in [None, "default", "multi_temporal_default"]:
            train_augmentations = kornia_augmentations_to_callable_with_dict(train_augmentations)
        kwargs["train_augmentations"] = train_augmentations
            
        if not eval_augmentations in [None, "default", "multi_temporal_default"]:
            eval_augmentations = kornia_augmentations_to_callable_with_dict(eval_augmentations)
        kwargs["eval_augmentations"] = eval_augmentations
        
        if len(band_order) > 0:
            if isinstance(band_order[0], dict):
                band_order_dict = {}
                for modality in band_order:
                    band_order_dict.update(modality)
                band_order = band_order_dict
                kwargs["band_order"] = band_order

        self._proxy = cls(num_workers=num_workers, **kwargs)
        super().__init__(
            dataset_class = self._proxy.dataset_class, 
            img_size = img_size,
            band_order = band_order,
            batch_size = batch_size,
            eval_batch_size = eval_batch_size)  # dummy arg
        
        self.collate_fn = collate_fn
        self.plot_indexes = plot_indexes
        self.categories = categories

    @property
    def collate_fn(self):
        return self._proxy.collate_fn

    @collate_fn.setter
    def collate_fn(self, value):
        self._proxy.collate_fn = value

    @property
    def patch_size(self):
        return self._proxy.patch_size

    @property
    def length(self):
        return self._proxy.length

    def setup(self, stage: str):
        return self._proxy.setup(stage)

    def train_dataloader(self):
        return self._proxy.train_dataloader()

    def val_dataloader(self):
        return self._proxy.val_dataloader()

    def test_dataloader(self):
        return self._proxy.test_dataloader()

    def _valid_attribute(self, *args: str):
        return self._proxy._valid_attribute(args)
    
    def plot(
        self,
        sample: dict[str, Tensor],
        show_titles: bool = True,
        suptitle: str | None = None,
        show_feats: str | None = 'both',
        box_alpha: float = 0.7,
        mask_alpha: float = 0.7,
        confidence_score = 0.5
    ) -> Figure:
        """Plot a sample from the dataset.

        Args:
            sample: a sample returned by :meth:`__getitem__`
            suptitle: optional string to use as a suptitle
            show_titles: flag indicating whether to show titles above each panel
            show_feats: optional string to pick features to be shown: boxes, masks, both
            box_alpha: alpha value of box
            mask_alpha: alpha value of mask

        Returns:
            a matplotlib Figure with the rendered sample

        Raises:
            AssertionError: if ``show_feats`` argument is invalid
            DependencyNotFoundError: If plotting masks and scikit-image is not installed.

        .. versionadded:: 0.4
        """
        assert show_feats in {'boxes', 'masks', 'both'}

        image = sample['image']
        image = image.median(1).values if len(image.shape) == 4 else image
        # get indexes to plot 
        image = image[ self.plot_indexes, :, :]
        if image.mean() > 1:
            image = image / 10000
        
        image = percentile_normalization(image.permute(1, 2, 0).numpy())

        if show_feats != 'boxes':
            skimage = lazy_import('skimage')

        boxes = sample['boxes'].cpu().numpy()
        labels = sample['labels'].cpu().numpy()

        if 'masks' in sample:
            masks = [mask.squeeze().cpu().numpy() for mask in sample['masks']]

        n_gt = len(boxes)

        ncols = 1
        show_predictions = 'prediction_labels' in sample

        if show_predictions:
            show_pred_boxes = False
            show_pred_masks = False
            prediction_labels = sample['prediction_labels'].numpy()
            prediction_scores = sample['prediction_scores'].numpy()
            if 'prediction_boxes' in sample:
                prediction_boxes = sample['prediction_boxes'].numpy()
                show_pred_boxes = True
            if 'prediction_masks' in sample:
                prediction_masks = sample['prediction_masks'].numpy()
                show_pred_masks = True

            n_pred = len(prediction_labels)
            ncols += 1

        # Display image
        fig, axs = plt.subplots(ncols=ncols, squeeze=False, figsize=(ncols * 10, 13))
        axs[0, 0].imshow(image)
        axs[0, 0].axis('off')

        cm = plt.get_cmap('gist_rainbow')
        for i in range(n_gt):
            class_num = labels[i]
            color = cm(class_num / len(self.categories))

            # Add bounding boxes
            x1, y1, x2, y2 = boxes[i]
            if show_feats in {'boxes', 'both'}:
                r = patches.Rectangle(
                    (x1, y1),
                    x2 - x1,
                    y2 - y1,
                    linewidth=2,
                    alpha=box_alpha,
                    linestyle='dashed',
                    edgecolor=color,
                    facecolor='none',
                )
                axs[0, 0].add_patch(r)

            # Add labels
            label = self.categories[class_num]
            caption = label
            axs[0, 0].text(
                x1, y1 - 8, caption, color='white', size=11, backgroundcolor='none'
            )

            # Add masks
            if show_feats in {'masks', 'both'} and 'masks' in sample:
                mask = masks[i]
                contours = skimage.measure.find_contours(mask, 0.5)
                for verts in contours:
                    verts = np.fliplr(verts)
                    p = patches.Polygon(
                        verts, facecolor=color, alpha=mask_alpha, edgecolor='white'
                    )
                    axs[0, 0].add_patch(p)

            if show_titles:
                axs[0, 0].set_title('Ground Truth')

        if show_predictions:
            axs[0, 1].imshow(image)
            axs[0, 1].axis('off')
            for i in range(n_pred):
                score = prediction_scores[i]
                if score < confidence_score:
                    continue

                class_num = prediction_labels[i]
                color = cm(class_num / len(self.categories))

                if show_pred_boxes:
                    # Add bounding boxes
                    x1, y1, x2, y2 = prediction_boxes[i]
                    r = patches.Rectangle(
                        (x1, y1),
                        x2 - x1,
                        y2 - y1,
                        linewidth=2,
                        alpha=box_alpha,
                        linestyle='dashed',
                        edgecolor=color,
                        facecolor='none',
                    )
                    axs[0, 1].add_patch(r)

                    # Add labels
                    label = self.categories[class_num]
                    caption = f'{label} {score:.3f}'
                    axs[0, 1].text(
                        x1,
                        y1 - 8,
                        caption,
                        color='white',
                        size=11,
                        backgroundcolor='none',
                    )

                # Add masks
                if show_pred_masks:

                    mask = prediction_masks[i][0]
                    contours = skimage.measure.find_contours(mask, 0.5)
                    for verts in contours:
                        verts = np.fliplr(verts)
                        p = patches.Polygon(
                            verts, facecolor=color, alpha=mask_alpha, edgecolor='white'
                        )
                        axs[0, 1].add_patch(p)

            if show_titles:
                axs[0, 1].set_title('Prediction')

        if suptitle is not None:
            plt.suptitle(suptitle)

        plt.tight_layout()

        return fig




class GeoBenchV2SegmentationDataModule(GeoBenchSegmentationDataModule):
    """Proxy object for using Segmentation DataModules defined by geobench_v2.

    Allows for transforms to be defined and passed using config files.
    The only reason this class exists is so that we can annotate the transforms argument with a type.
    This is required for lightningcli and config files.
    As such, all getattr and setattr will be redirected to the underlying class.
    """

    def __init__(
        self,
        cls: type[GeoBenchSegmentationDataModule],
        img_size: int,
        band_order: list,
        batch_size: int | None = None,
        num_workers: int = 0,
        train_augmentations: None | list[Union[GeometricAugmentationBase2D, K.VideoSequential, IntensityAugmentationBase2D]] | str = "default",
        eval_augmentations: None | list[Union[GeometricAugmentationBase2D, K.VideoSequential, IntensityAugmentationBase2D]] | str = "default",
        collate_fn: Callable = None,
        **kwargs: Any,
    ):
        """Constructor

        Args:
            cls (type[GeoDataModule]): geobench_v2 Segmentation DataModule class to be instantiated
            batch_size (int | None, optional): batch_size. Defaults to None.
            num_workers (int, optional): num_workers. Defaults to 0.
            transforms (None | list[Union[GeometricAugmentationBase2D, K.VideoSequential]], optional): List of Kornia Transforms.
                Should enc with ToTensorV2. Defaults to None.
            **kwargs (Any): Arguments passed to instantiate `cls`.
        """
        if isinstance(train_augmentations, str):
<<<<<<< HEAD
            assert train_augmentations in ["default", "multi_temporal_default"],"If train_augmentations is a string, it must be 'default' or 'multi_temporal_default'"
        if isinstance(eval_augmentations, str):
            assert eval_augmentations in ["default", "multi_temporal_default"],"If eval_augmentations is a string, it must be 'default' or 'multi_temporal_default'"
=======
            msg = "If train_augmentations is a string, it must be 'default' or 'multi_temporal_default'"
            assert train_augmentations in ["default", "multi_temporal_default"], msg
            
        if isinstance(eval_augmentations, str):
            msg = "If eval_augmentations is a string, it must be 'default' or 'multi_temporal_default'"
            assert eval_augmentations in ["default", "multi_temporal_default"], msg
>>>>>>> f32ab50a
            
        kwargs["img_size"] = img_size
        kwargs["band_order"] = band_order
        
        if batch_size is not None:
            kwargs["batch_size"] = batch_size

        if "rename_modalities" in kwargs:
            if train_augmentations == "default":
                train_augmentations = [ K.RandomHorizontalFlip(p=0.5), K.RandomVerticalFlip(p=0.5)]
            elif train_augmentations == "multi_temporal_default":
                train_augmentations = [K.VideoSequential(), K.RandomHorizontalFlip(p=0.5), K.RandomVerticalFlip(p=0.5)]
            elif train_augmentations is None:
                train_augmentations = [nn.Identity()]
            train_augmentations = kornia_augmentations_to_callable_with_dict(train_augmentations)
            train_augmentations = MultiModalSegmentationAugmentation(transforms=train_augmentations)

            if eval_augmentations in ["default", None]:
                eval_augmentations = [nn.Identity()]
            elif eval_augmentations == "multi_temporal_default":
                eval_augmentations = [K.VideoSequential(), nn.Identity()]
            eval_augmentations = kornia_augmentations_to_callable_with_dict(eval_augmentations)
            eval_augmentations = MultiModalSegmentationAugmentation(transforms=eval_augmentations)
        else:
            if not train_augmentations in [None, "default", "multi_temporal_default"]:
                if isinstance(train_augmentations[0], K.VideoSequential):
                    train_augmentations = kornia_augmentations_to_callable_with_dict(train_augmentations)
                    train_augmentations = MultiTemporalSegmentationAugmentation(transforms=train_augmentations)
                else:
                    train_augmentations = kornia_augmentations_to_callable_with_dict(train_augmentations)
            
            if not eval_augmentations in [None, "default", "multi_temporal_default"]:
                if isinstance(eval_augmentations[0], K.VideoSequential):
                    eval_augmentations = kornia_augmentations_to_callable_with_dict(eval_augmentations)
                    eval_augmentations = MultiTemporalSegmentationAugmentation(transforms=eval_augmentations)
                else:
                    eval_augmentations = kornia_augmentations_to_callable_with_dict(eval_augmentations)

        kwargs["train_augmentations"] = train_augmentations
        kwargs["eval_augmentations"] = eval_augmentations

        if len(band_order) > 0:
            if isinstance(band_order[0], dict):
                band_order_dict = {}
                for modality in band_order:
                    band_order_dict.update(modality)
                band_order = band_order_dict
                kwargs["band_order"] = band_order

        self._proxy = cls(num_workers=num_workers, **kwargs)

        super().__init__(
            dataset_class = self._proxy.dataset_class, 
            img_size = img_size,
            band_order = band_order
            )  # dummy arg


        self.collate_fn = collate_fn

    @property
    def collate_fn(self):
        return self._proxy.collate_fn

    @collate_fn.setter
    def collate_fn(self, value):
        self._proxy.collate_fn = value

    @property
    def patch_size(self):
        return self._proxy.patch_size

    @property
    def length(self):
        return self._proxy.length

    @property
    def val_dataset(self):
        return self._proxy.val_dataset

    def setup(self, stage: str):
        return self._proxy.setup(stage)

    def train_dataloader(self):
        return self._proxy.train_dataloader()

    def val_dataloader(self):
        return self._proxy.val_dataloader()

    def test_dataloader(self):
        return self._proxy.test_dataloader()

    def _valid_attribute(self, *args: str):
        return self._proxy._valid_attribute(args)

    def plot(self, args):
        return self._proxy.visualize_batch(args)







            <|MERGE_RESOLUTION|>--- conflicted
+++ resolved
@@ -17,12 +17,6 @@
 from collections.abc import Callable
 from typing import Any, Union
 from functools import partial
-<<<<<<< HEAD
-
-
-import pdb
-=======
->>>>>>> f32ab50a
 import numpy as np
 from torch import Tensor
 from torch.utils.data import default_collate
@@ -31,6 +25,11 @@
 from kornia.augmentation._2d.intensity.base import IntensityAugmentationBase2D
 import torch.nn as nn
 from terratorch.datasets.transforms import kornia_augmentations_to_callable_with_dict
+
+import matplotlib.pyplot as plt
+from matplotlib.figure import Figure
+from torchgeo.datasets.utils import percentile_normalization, lazy_import
+from matplotlib import patches
 try:
     from geobench_v2.datamodules import (
         GeoBenchClassificationDataModule, 
@@ -42,11 +41,6 @@
 except ImportError as e:
     import logging
     logging.getLogger("terratorch").debug("geobench_v2 not installed")
-
-import matplotlib.pyplot as plt
-from matplotlib.figure import Figure
-from torchgeo.datasets.utils import percentile_normalization, lazy_import
-from matplotlib import patches
 
 
 class GeoBenchV2ClassificationDataModule(GeoBenchClassificationDataModule):
@@ -80,18 +74,12 @@
             **kwargs (Any): Arguments passed to instantiate `cls`.
         """
         if isinstance(train_augmentations, str):
-<<<<<<< HEAD
-            assert train_augmentations in ["default", "multi_temporal_default"],"If train_augmentations is a string, it must be 'default' or 'multi_temporal_default'"
-        if isinstance(eval_augmentations, str):
-            assert eval_augmentations in ["default", "multi_temporal_default"],"If eval_augmentations is a string, it must be 'default' or 'multi_temporal_default'"
-=======
             msg = "If train_augmentations is a string, it must be 'default' or 'multi_temporal_default'"
             assert train_augmentations in ["default", "multi_temporal_default"], msg
             
         if isinstance(eval_augmentations, str):
             msg = "If eval_augmentations is a string, it must be 'default' or 'multi_temporal_default'"
             assert eval_augmentations in ["default", "multi_temporal_default"], msg
->>>>>>> f32ab50a
 
         kwargs["img_size"] = img_size
         kwargs["band_order"] = band_order
@@ -149,6 +137,7 @@
         return self._proxy.visualize_batch(args)
 
 
+
 class GeoBenchV2ObjectDetectionDataModule(GeoBenchObjectDetectionDataModule):
     """Proxy object for using Object Detection DataModules defined by geobench_v2.
 
@@ -168,15 +157,10 @@
         batch_size: int | None = None,
         eval_batch_size: int | None = None,
         num_workers: int = 0,
-<<<<<<< HEAD
-        train_augmentations: None | list[GeometricAugmentationBase2D, K.VideoSequential] | str = "default",
-        eval_augmentations: None | list[GeometricAugmentationBase2D, K.VideoSequential] | str = "default",
+        train_augmentations: None | list[Union[GeometricAugmentationBase2D, K.VideoSequential, IntensityAugmentationBase2D]]| str = "default",
+        eval_augmentations: None | list[Union[GeometricAugmentationBase2D, K.VideoSequential, IntensityAugmentationBase2D]] | str = "default",
         plot_indexes: list = [0,1,2],
         collate_fn: Callable = None,
-=======
-        train_augmentations: None | list[Union[GeometricAugmentationBase2D, K.VideoSequential, IntensityAugmentationBase2D]]| str = "default",
-        eval_augmentations: None | list[Union[GeometricAugmentationBase2D, K.VideoSequential, IntensityAugmentationBase2D]] | str = "default",
->>>>>>> f32ab50a
         **kwargs: Any,
     ):
         """Constructor
@@ -190,13 +174,6 @@
             **kwargs (Any): Arguments passed to instantiate `cls`.
         """
         if isinstance(train_augmentations, str):
-<<<<<<< HEAD
-            assert train_augmentations in ["default", "multi_temporal_default"],"If train_augmentations is a string, it must be 'default' or 'multi_temporal_default'"
-        if isinstance(eval_augmentations, str):
-            assert eval_augmentations in ["default", "multi_temporal_default"],"If eval_augmentations is a string, it must be 'default' or 'multi_temporal_default'"
-        
-        kwargs['root'] = root
-=======
             msg = "If train_augmentations is a string, it must be 'default' or 'multi_temporal_default'"
             assert train_augmentations in ["default", "multi_temporal_default"], msg
             
@@ -204,7 +181,7 @@
             msg = "If eval_augmentations is a string, it must be 'default' or 'multi_temporal_default'"
             assert eval_augmentations in ["default", "multi_temporal_default"], msg
 
->>>>>>> f32ab50a
+        kwargs['root'] = root
         kwargs["img_size"] = img_size
         kwargs["band_order"] = band_order
 
@@ -481,18 +458,12 @@
             **kwargs (Any): Arguments passed to instantiate `cls`.
         """
         if isinstance(train_augmentations, str):
-<<<<<<< HEAD
-            assert train_augmentations in ["default", "multi_temporal_default"],"If train_augmentations is a string, it must be 'default' or 'multi_temporal_default'"
-        if isinstance(eval_augmentations, str):
-            assert eval_augmentations in ["default", "multi_temporal_default"],"If eval_augmentations is a string, it must be 'default' or 'multi_temporal_default'"
-=======
             msg = "If train_augmentations is a string, it must be 'default' or 'multi_temporal_default'"
             assert train_augmentations in ["default", "multi_temporal_default"], msg
             
         if isinstance(eval_augmentations, str):
             msg = "If eval_augmentations is a string, it must be 'default' or 'multi_temporal_default'"
             assert eval_augmentations in ["default", "multi_temporal_default"], msg
->>>>>>> f32ab50a
             
         kwargs["img_size"] = img_size
         kwargs["band_order"] = band_order
