# Copyright contributors to the Terratorch project

import pytest
import torch

from terratorch.models.backbones.prithvi_vit import PRETRAINED_BANDS
from terratorch.tasks import ClassificationTask, PixelwiseRegressionTask, SemanticSegmentationTask

import gc

NUM_CHANNELS = 6
NUM_CLASSES = 2
EXPECTED_SEGMENTATION_OUTPUT_SHAPE = (1, NUM_CLASSES, 224, 224)
VIT_UPERNET_NECK = [
    {"name": "SelectIndices", "indices": [1, 2, 3, 4]},
    {"name": "ReshapeTokensToImage"},
    {"name": "LearnedInterpolateToPyramidal"},
]


@pytest.fixture(scope="session")
def model_factory() -> str:
    return "EncoderDecoderFactory"


@pytest.fixture(scope="session")
def model_input() -> torch.Tensor:
    return torch.ones((1, NUM_CHANNELS, 224, 224))

# In tthe following tests, we avoid the "dense" tests by dividing the tasks in
# two parts.

# First we focus on the combinations between backbones and decoders. As the
# decoders outputs are roughly the same, we don't need to repeat the tests for
# losses and lr for all the backbones. After it, we combine multiple decoders
# and different losses and lr levels using the same backbone. 

@pytest.mark.parametrize("backbone", ["prithvi_eo_v1_100", "prithvi_eo_v2_300", "prithvi_swin_B"])
@pytest.mark.parametrize("decoder", ["FCNDecoder", "UperNetDecoder", "IdentityDecoder", "UNetDecoder"])
@pytest.mark.parametrize("loss", ["ce"])
@pytest.mark.parametrize("lr_overrides", [{"encoder": 0.01}, None])
def test_create_segmentation_task_encoder_decoder(backbone, decoder, loss, model_factory: str, lr_overrides):
    model_args = {
        "backbone": backbone,
        "decoder": decoder,
        "backbone_bands": PRETRAINED_BANDS,
        "backbone_pretrained": False,
        "num_classes": NUM_CLASSES,
    }

    if decoder in ["UperNetDecoder", "UNetDecoder"] and backbone.startswith("prithvi_eo"):
        model_args["necks"] = VIT_UPERNET_NECK
    if decoder == "UNetDecoder":
        model_args["decoder_channels"] = [256, 128, 64, 32]
    SemanticSegmentationTask(
        model_args,
        model_factory,
        loss=loss,
        lr_overrides=lr_overrides,
    )

    gc.collect()

@pytest.mark.parametrize("backbone", ["prithvi_eo_v2_300"])
@pytest.mark.parametrize("decoder", ["FCNDecoder", "UperNetDecoder", "IdentityDecoder", "UNetDecoder"])
@pytest.mark.parametrize("loss", ["ce", "jaccard", "focal", "dice"])
@pytest.mark.parametrize("lr_overrides", [None])
def test_create_segmentation_task_decoder_to_optim(backbone, decoder, loss, model_factory: str, lr_overrides):
    model_args = {
        "backbone": backbone,
        "decoder": decoder,
        "backbone_bands": PRETRAINED_BANDS,
        "backbone_pretrained": False,
        "num_classes": NUM_CLASSES,
    }

    if decoder in ["UperNetDecoder", "UNetDecoder"] and backbone.startswith("prithvi_eo"):
        model_args["necks"] = VIT_UPERNET_NECK
    if decoder == "UNetDecoder":
        model_args["decoder_channels"] = [256, 128, 64, 32]
    SemanticSegmentationTask(
        model_args,
        model_factory,
        loss=loss,
        lr_overrides=lr_overrides,
    )

    gc.collect()


@pytest.mark.parametrize("backbone", ["prithvi_eo_v1_100", "prithvi_eo_v2_300", "prithvi_swin_B"])
@pytest.mark.parametrize("decoder", ["FCNDecoder", "UperNetDecoder", "IdentityDecoder", "UNetDecoder"])
@pytest.mark.parametrize("loss", ["mae"])
@pytest.mark.parametrize("lr_overrides", [{"encoder": 0.01}, None])
def test_create_regression_task_encoder_decoder(backbone, decoder, loss, model_factory: str, lr_overrides):
    model_args = {
        "backbone": backbone,
        "decoder": decoder,
        "backbone_bands": PRETRAINED_BANDS,
        "backbone_pretrained": False,
    }

    if decoder in ["UperNetDecoder", "UNetDecoder"] and backbone.startswith("prithvi_eo"):
        model_args["necks"] = VIT_UPERNET_NECK
    if decoder == "UNetDecoder":
        model_args["decoder_channels"] = [256, 128, 64, 32]

    PixelwiseRegressionTask(
        model_args,
        model_factory,
        loss=loss,
        lr_overrides=lr_overrides,
    )

    gc.collect()

@pytest.mark.parametrize("backbone", ["prithvi_eo_v2_300"])
@pytest.mark.parametrize("decoder", ["FCNDecoder", "UperNetDecoder", "IdentityDecoder", "UNetDecoder"])
@pytest.mark.parametrize("loss", ["mae", "rmse", "huber"])
@pytest.mark.parametrize("lr_overrides", [None])
def test_create_regression_task_decoder_to_optim(backbone, decoder, loss, model_factory: str, lr_overrides):
    model_args = {
        "backbone": backbone,
        "decoder": decoder,
        "backbone_bands": PRETRAINED_BANDS,
        "backbone_pretrained": False,
    }

    if decoder in ["UperNetDecoder", "UNetDecoder"] and backbone.startswith("prithvi_eo"):
        model_args["necks"] = VIT_UPERNET_NECK
    if decoder == "UNetDecoder":
        model_args["decoder_channels"] = [256, 128, 64, 32]

    PixelwiseRegressionTask(
        model_args,
        model_factory,
        loss=loss,
        lr_overrides=lr_overrides,
    )

    gc.collect()


@pytest.mark.parametrize("backbone", ["prithvi_eo_v1_100", "prithvi_eo_v2_300", "prithvi_swin_B"])
@pytest.mark.parametrize("decoder", ["FCNDecoder", "UperNetDecoder", "IdentityDecoder", "UNetDecoder"])
@pytest.mark.parametrize("loss", ["ce"])
@pytest.mark.parametrize("lr_overrides", [{"encoder": 0.01}, None])
def test_create_classification_task_encoder_decoder(backbone, decoder, loss, model_factory: str, lr_overrides):
    model_args = {
        "backbone": backbone,
        "decoder": decoder,
        "backbone_bands": PRETRAINED_BANDS,
        "backbone_pretrained": False,
        "num_classes": NUM_CLASSES,
    }

    if decoder in ["UperNetDecoder", "UNetDecoder"] and backbone.startswith("prithvi_eo"):
        model_args["necks"] = VIT_UPERNET_NECK
    if decoder == "UNetDecoder":
        model_args["decoder_channels"] = [256, 128, 64, 32]

    ClassificationTask(
        model_args,
        model_factory,
        loss=loss,
        lr_overrides=lr_overrides,
    )

    gc.collect()

@pytest.mark.parametrize("backbone", ["prithvi_eo_v2_300"])
@pytest.mark.parametrize("decoder", ["FCNDecoder", "UperNetDecoder", "IdentityDecoder", "UNetDecoder"])
@pytest.mark.parametrize("loss", ["ce", "bce", "jaccard", "focal"])
@pytest.mark.parametrize("lr_overrides", [None])
def test_create_classification_task_decoder_to_optim(backbone, decoder, loss, model_factory: str, lr_overrides):
    model_args = {
        "backbone": backbone,
        "decoder": decoder,
        "backbone_bands": PRETRAINED_BANDS,
        "backbone_pretrained": False,
        "num_classes": NUM_CLASSES,
    }

    if decoder in ["UperNetDecoder", "UNetDecoder"] and backbone.startswith("prithvi_eo"):
        model_args["necks"] = VIT_UPERNET_NECK
    if decoder == "UNetDecoder":
        model_args["decoder_channels"] = [256, 128, 64, 32]

    ClassificationTask(
        model_args,
        model_factory,
        loss=loss,
        lr_overrides=lr_overrides,
    )

    gc.collect()

<<<<<<< HEAD

@pytest.mark.parametrize("backbone", ["prithvi_eo_v1_100", "prithvi_eo_v2_300", "clay_v1_base"])
@pytest.mark.parametrize("decoder", ["FCNDecoder"])
@pytest.mark.parametrize("vpt_n_tokens", [100, 500])
@pytest.mark.parametrize("vpt_dropout", [0.1, 0.5])
def test_create_task_with_vpt(
    backbone, decoder, vpt_n_tokens, vpt_dropout, model_factory: str, model_input
):
    model_args = {
        "backbone": backbone,
        "decoder": decoder,
        "backbone_bands": PRETRAINED_BANDS,
        "backbone_pretrained": True,
        "backbone_vpt": True,
        "backbone_vpt_n_tokens": vpt_n_tokens,
        "backbone_vpt_dropout": vpt_dropout,
        "num_classes": NUM_CLASSES,
    }
    if backbone == "clay_v1_base":
        model_args["backbone_img_size"] = model_input.shape[-1]

    task = SemanticSegmentationTask(
        model_args,
        model_factory,
        freeze_backbone=True,
    )


    with torch.no_grad():
        assert task.model(model_input).output.shape == EXPECTED_SEGMENTATION_OUTPUT_SHAPE

    n_params = sum(p.numel() for p in task.model.encoder.parameters() if p.requires_grad)

    if backbone == "clay_v1_base":
        n_layers = 12
        embedding_dim = 768
    else:
        n_layers = len(task.model.encoder.blocks)
        embedding_dim = task.model.encoder.embed_dim
    assert n_params == (n_layers * vpt_n_tokens * embedding_dim)

    gc.collect()
=======
>>>>>>> e8f0987a
<|MERGE_RESOLUTION|>--- conflicted
+++ resolved
@@ -195,7 +195,6 @@
 
     gc.collect()
 
-<<<<<<< HEAD
 
 @pytest.mark.parametrize("backbone", ["prithvi_eo_v1_100", "prithvi_eo_v2_300", "clay_v1_base"])
 @pytest.mark.parametrize("decoder", ["FCNDecoder"])
@@ -238,5 +237,4 @@
     assert n_params == (n_layers * vpt_n_tokens * embedding_dim)
 
     gc.collect()
-=======
->>>>>>> e8f0987a
+
