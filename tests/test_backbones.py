# Copyright contributors to the Terratorch project
import gc
import os
import warnings

import pytest
import timm
import torch
<<<<<<< HEAD
import gc 
from terratorch.models.backbones import scalemae
from terratorch.registry import BACKBONE_REGISTRY, DECODER_REGISTRY
import terratorch.models.backbones.torchgeo_vit as torchgeo_vit
=======

from terratorch.models.backbones import scalemae, torchgeo_vit
from terratorch.registry import BACKBONE_REGISTRY
>>>>>>> 56005dfc

NUM_CHANNELS = 6
NUM_FRAMES = 4

IN_GITHUB_ACTIONS = os.getenv("GITHUB_ACTIONS", "false") == "true"


@pytest.fixture
def input_224():
    return torch.ones((1, NUM_CHANNELS, 224, 224))

@pytest.fixture
def input_galileo():
    return torch.ones((5, 224, 224, 1, 2)) #NUM_CHANNELS))

@pytest.fixture
def input_512():
    return torch.ones((1, NUM_CHANNELS, 512, 512))


@pytest.fixture
def input_224_multitemporal():
    return torch.ones((1, NUM_CHANNELS, NUM_FRAMES, 224, 224))


@pytest.fixture
def input_non_divisible():
    return torch.ones((1, NUM_CHANNELS, NUM_FRAMES, 220, 230))


@pytest.fixture
def input_386():
    return torch.ones((1, NUM_CHANNELS, 386, 386))


def torchgeo_vit_backbones():
    return [i for i in dir(torchgeo_vit) if "_vit_small" in i]


@pytest.mark.parametrize("model_name", ["prithvi_swin_B", "prithvi_swin_L", "prithvi_swin_B"])
@pytest.mark.parametrize("test_input", ["input_224", "input_512"])
def test_can_create_backbones_from_timm(model_name, test_input, request):
    backbone = timm.create_model(model_name, pretrained=False)
    input_tensor = request.getfixturevalue(test_input)
    backbone(input_tensor)
    gc.collect()


@pytest.mark.parametrize("model_name", ["prithvi_swin_B", "prithvi_swin_L", "prithvi_swin_B"])
@pytest.mark.parametrize("test_input", ["input_224", "input_512"])
def test_can_create_backbones_from_timm_features_only(model_name, test_input, request):
    backbone = timm.create_model(model_name, pretrained=False, features_only=True)
    input_tensor = request.getfixturevalue(test_input)
    backbone(input_tensor)
    gc.collect()


@pytest.mark.parametrize("model_name", ["prithvi_swin_L", "prithvi_swin_L", "prithvi_swin_B"])
@pytest.mark.parametrize("prefix", ["", "timm_"])
def test_can_create_timm_backbones_from_registry(model_name, input_224, prefix):
    backbone = BACKBONE_REGISTRY.build(prefix + model_name, pretrained=False)
    backbone(input_224)
    gc.collect()


@pytest.mark.parametrize("model_name", ["prithvi_eo_v1_100", "prithvi_eo_v2_300"])
def test_can_create_backbones_from_registry(model_name, input_224):
    backbone = BACKBONE_REGISTRY.build(model_name, pretrained=False)
    backbone(input_224)
    gc.collect()


@pytest.mark.parametrize("model_name", torchgeo_vit_backbones())
def test_can_create_backbones_from_registry_torchgeo_vit(model_name, input_224):
    backbone = BACKBONE_REGISTRY.build(model_name, model_bands=[0, 1, 2, 3, 4, 5], pretrained=False)
    backbone(input_224)
    gc.collect()


@pytest.mark.parametrize("model_name", ["prithvi_eo_v1_100", "prithvi_eo_v2_300"])
def test_vit_models_accept_multitemporal(model_name, input_224_multitemporal):
    backbone = BACKBONE_REGISTRY.build(model_name, pretrained=False, num_frames=NUM_FRAMES)
    backbone(input_224_multitemporal)
    gc.collect()

@pytest.mark.parametrize("do_pool", [False, True])
@pytest.mark.parametrize("model_name", ["nano", "tiny", "base"])
def test_galileo_encoders(do_pool, model_name, input_galileo):

    backbone = BACKBONE_REGISTRY.build(f"galileo_{model_name}_encoder",
                                       pretrained=True, do_pool=do_pool)

    output = backbone(s1=input_galileo)

    gc.collect()

@pytest.mark.parametrize("model_name", ["prithvi_eo_v1_100", "prithvi_eo_v2_300"])
@pytest.mark.parametrize("patch_size", [8, 16])
@pytest.mark.parametrize("patch_size_time", [1, 2, 4])
def test_vit_models_different_patch_tubelet_sizes(model_name, patch_size, patch_size_time, input_224_multitemporal):
    backbone = BACKBONE_REGISTRY.build(
        model_name,
        pretrained=False,
        num_frames=NUM_FRAMES,
        patch_size=[patch_size_time, patch_size, patch_size],
    )
    embedding = backbone(input_224_multitemporal)
    processed_embedding = backbone.prepare_features_for_image_model(embedding)

    expected_h_w = 224 // patch_size
    expected_t = NUM_FRAMES // patch_size_time

    for e in processed_embedding:
        assert e.shape[-2] == expected_h_w, f"Height {e.shape[-2]} did not match expected height {expected_h_w}"

        assert e.shape[-1] == expected_h_w, f"Width {e.shape[-1]} did not match expected width {expected_h_w}"

        assert e.shape[1] == expected_t * backbone.embed_dim, (
            f"Expected embedding dimension to be of size effective time {expected_t} x embedding dimension\
        {backbone.embed_dim} = {expected_t * backbone.embed_dim} but was {e.shape[1]}"
        )

    gc.collect()

<<<<<<< HEAD
=======

>>>>>>> 56005dfc
@pytest.mark.parametrize("model_name", ["prithvi_eo_v1_100", "prithvi_eo_v2_300"])
def test_out_indices(model_name, input_224):
    out_indices = (2, 4, 8, 10)
    backbone = BACKBONE_REGISTRY.build(model_name, pretrained=False, out_indices=out_indices)
    assert backbone.out_indices == out_indices

    output = backbone(input_224)
    full_output = backbone.forward_features(input_224)

    for filtered_index, full_index in enumerate(out_indices):
        assert torch.allclose(full_output[full_index], output[filtered_index])
    gc.collect()


@pytest.mark.parametrize("model_name", ["vit_base_patch16", "vit_large_patch16"])
def test_scale_mae(model_name):
    # out_indices = [2, 4, 8, 10]
    out_indices = (2, 4, 8, 10)
    # default should have 3 channels
    backbone = scalemae.create_model(model_name, out_indices=out_indices)
    input_tensor = torch.ones((1, 3, 224, 224))
    output = backbone(input_tensor)

    assert len(output) == len(out_indices)
    gc.collect()


@pytest.mark.parametrize("model_name", ["vit_base_patch16", "vit_large_patch16"])
@pytest.mark.parametrize("bands", [2, 4, 6])
def test_scale_mae_new_channels(model_name, bands):
    backbone = scalemae.create_model(model_name, bands=list(range(bands)))
    input_tensor = torch.ones((1, bands, 224, 224))
    backbone(input_tensor)
    gc.collect()


@pytest.mark.skipif(IN_GITHUB_ACTIONS, reason="Skip this test in GitHub Actions as deformable attn is not supported.")
@pytest.mark.parametrize("backbone", ["prithvi_eo_v1_100", "prithvi_eo_v2_300", "prithvi_eo_v2_300_tl"])
def test_prithvi_vit_adapter(backbone, input_224):
    try:
        from terratorch.models.backbones.detr_ops.modules.ms_deform_attn import MSDeformAttn
    except ImportError:
        pytest.skip("Cannot test vit_adapter due to missing deformable attn module.")

    backbone = BACKBONE_REGISTRY.build(backbone, pretrained=True, vit_adapter=True)
    backbone = backbone.to("cuda")
    input_224 = input_224.to("cuda")
    output = backbone(input_224)

    assert len(output) == 4
    embed_dim = backbone.embed_dim
    assert output[0].shape == (1, embed_dim, 56, 56)
    assert output[1].shape == (1, embed_dim, 28, 28)
    assert output[2].shape == (1, embed_dim, 14, 14)
    assert output[3].shape == (1, embed_dim, 7, 7)


@pytest.mark.parametrize(
    "model_name", ["terramind_v1_base", "terramind_v1_large", "terramind_v1_base_tim", "terramind_v1_large_tim"]
)
def test_terramind(model_name):
    # default should have 3 channels
    backbone = BACKBONE_REGISTRY.build(model_name, modalities=["S2L2A"])
    output = backbone({"S2L2A": torch.ones((1, 12, 224, 224))})

    gc.collect()<|MERGE_RESOLUTION|>--- conflicted
+++ resolved
@@ -6,16 +6,9 @@
 import pytest
 import timm
 import torch
-<<<<<<< HEAD
-import gc 
-from terratorch.models.backbones import scalemae
+
+from terratorch.models.backbones import scalemae, torchgeo_vit
 from terratorch.registry import BACKBONE_REGISTRY, DECODER_REGISTRY
-import terratorch.models.backbones.torchgeo_vit as torchgeo_vit
-=======
-
-from terratorch.models.backbones import scalemae, torchgeo_vit
-from terratorch.registry import BACKBONE_REGISTRY
->>>>>>> 56005dfc
 
 NUM_CHANNELS = 6
 NUM_FRAMES = 4
@@ -27,9 +20,11 @@
 def input_224():
     return torch.ones((1, NUM_CHANNELS, 224, 224))
 
+
 @pytest.fixture
 def input_galileo():
-    return torch.ones((5, 224, 224, 1, 2)) #NUM_CHANNELS))
+    return torch.ones((5, 224, 224, 1, 2))  # NUM_CHANNELS))
+
 
 @pytest.fixture
 def input_512():
@@ -101,16 +96,16 @@
     backbone(input_224_multitemporal)
     gc.collect()
 
+
 @pytest.mark.parametrize("do_pool", [False, True])
 @pytest.mark.parametrize("model_name", ["nano", "tiny", "base"])
 def test_galileo_encoders(do_pool, model_name, input_galileo):
-
-    backbone = BACKBONE_REGISTRY.build(f"galileo_{model_name}_encoder",
-                                       pretrained=True, do_pool=do_pool)
+    backbone = BACKBONE_REGISTRY.build(f"galileo_{model_name}_encoder", pretrained=True, do_pool=do_pool)
 
     output = backbone(s1=input_galileo)
 
     gc.collect()
+
 
 @pytest.mark.parametrize("model_name", ["prithvi_eo_v1_100", "prithvi_eo_v2_300"])
 @pytest.mark.parametrize("patch_size", [8, 16])
@@ -140,10 +135,7 @@
 
     gc.collect()
 
-<<<<<<< HEAD
-=======
-
->>>>>>> 56005dfc
+
 @pytest.mark.parametrize("model_name", ["prithvi_eo_v1_100", "prithvi_eo_v2_300"])
 def test_out_indices(model_name, input_224):
     out_indices = (2, 4, 8, 10)
