--- conflicted
+++ resolved
@@ -8,16 +8,10 @@
 from terratorch.models import EncoderDecoderFactory
 from terratorch.models.utils import TemporalWrapper
 from terratorch.registry import BACKBONE_REGISTRY
-<<<<<<< HEAD
-import pdb
-from terratorch.models import EncoderDecoderFactory
-=======
->>>>>>> 8ed7102f
 
 
 # Define a dummy encoder for testing
 class DummyEncoder(nn.Module):
-    def __init__(self, out_channels=64, in_channels=3):
     def __init__(self, out_channels=64, in_channels=3):
         super().__init__()
         self.out_channels = out_channels
@@ -25,254 +19,6 @@
     
         self.conv = nn.Conv2d(in_channels, out_channels, kernel_size=3, padding=1)
 
-<<<<<<< HEAD
-    def forward(self, x):
-        return self.conv(x)
-
-class DummyDictEncoder(nn.Module):
-    def forward(self, x):
-        B = x.shape[0]
-        return {
-            "mod1": torch.randn(B, 6, 16, 16, device=x.device),      
-            "mod2": torch.randn(B, 4, 4, 8, device=x.device),    
-            "mod3": torch.randn(B, 2, 128, device=x.device),        
-        }
-
-@pytest.fixture
-def dummy_encoder():
-    return DummyEncoder()
-
-@pytest.fixture
-def dummy_dict_encoder():
-    return DummyDictEncoder()
-
-def test_temporal_wrapper_swin_forward_shapes(dummy_encoder):
-    # Built-in Swin
-    NUM_CHANNELS = 6
-    encoder = BACKBONE_REGISTRY.build("prithvi_swin_B", out_indices=[0, 1, 2, 3])
-
-#     wrapper = TemporalWrapper(encoder)
-#     batch_size = 2
-
-    # Test case 2: Valid input shape
-    x = torch.randn(batch_size, NUM_CHANNELS, 4, 224, 224)  # [B, C, T, H, W]
-    output = wrapper(x)
-    assert [o.shape for o in output] == [
-        torch.Size([2, 56, 56, 128]),
-        torch.Size([2, 28, 28, 256]),
-        torch.Size([2, 14, 14, 512]),
-        torch.Size([2, 7, 7, 1024]),
-    ]
-
-    gc.collect()
-
-def test_encoder_returning_dict_modalities(dummy_dict_encoder):
-    B, C, T, H, W = 2, 3, 4, 16, 16
-    x = torch.randn(B, C, T, H, W)
-    wrapper = TemporalWrapper(dummy_dict_encoder, pooling="mean")
-
-    out_list = wrapper(x)
-    assert isinstance(out_list, list) and len(out_list) == 1
-    out = out_list[0]
-    assert set(out.keys()) == {"mod1", "mod2", "mod3"}
-
-    assert out["mod1"].shape == (B, 6, 16, 16)  
-    assert out["mod2"].shape == (B, 4, 4, 8)  
-    assert out["mod3"].shape == (B, 2, 128)    
-    gc.collect()
-
-def test_temporal_wrapper_initialization(dummy_encoder):
-    # Test valid initialization with default parameters
-    wrapper = TemporalWrapper(dummy_encoder)
-    assert wrapper.pooling == "mean"
-
-    # Test valid initialization with custom parameters
-    wrapper = TemporalWrapper(dummy_encoder, pooling="max")
-    assert wrapper.pooling == "max"
-
-    # Test invalid pooling type
-    with pytest.raises(ValueError, match="Unsupported pooling 'invalid'"):
-        TemporalWrapper(dummy_encoder, pooling="invalid")
-
-    gc.collect()
-
-
-# def test_temporal_wrapper_forward_shapes(dummy_encoder):
-#     wrapper = TemporalWrapper(dummy_encoder)
-#     batch_size = 2
-
-#     # Test case 1: Invalid number of dimensions
-#     x = torch.randn(batch_size, 3, 32, 32)  # 4D tensor
-#     with pytest.raises(ValueError, match=r"Expected input shape \[B, C, T, H, W\]"):
-#         wrapper(x)
-
-#     # Test case 2: Valid input shape
-#     x = torch.randn(batch_size, 3, 4, 32, 32)  # [B, C, T, H, W]
-#     output = wrapper(x)
-#     assert isinstance(output, list)
-#     assert len(output) == 1  # Single feature map
-#     assert output[0].shape == (batch_size, dummy_encoder.out_channels, 32, 32)
-
-#     # Test case 3: Different number of timepoints
-#     x = torch.randn(batch_size, 3, 6, 32, 32)  # 6 timepoints
-#     output = wrapper(x)
-#     assert isinstance(output, list)
-#     assert len(output) == 1
-#     assert output[0].shape == (batch_size, dummy_encoder.out_channels, 32, 32)
-
-    # Test case 4: Invalid number of input channels
-    x = torch.randn(batch_size, 4, 3, 32, 32)  # 4 channels
-    with pytest.raises(RuntimeError):
-        wrapper(x)  # Should fail because Conv2d expects 3 channels
-
-    gc.collect()
-
-
-def test_temporal_wrapper_pooling_modes(dummy_encoder):
-    batch_size = 2
-    timesteps = 4
-
-    ### conv-like features
-    n_channels = 3
-    x = torch.randn(batch_size, n_channels, timesteps, 224, 224)
-    encoder = BACKBONE_REGISTRY.build("timm_resnet50")
-
-    # Test mean pooling
-    wrapper = TemporalWrapper(encoder, pooling="mean")
-    output = wrapper(x)
-    assert isinstance(output, list)
-    assert len(output) == 5
-    assert output[0].shape == (batch_size, encoder.out_channels[0], 112, 112)
-    del wrapper, output
-
-    gc.collect()
-
-    # Test max pooling
-    wrapper = TemporalWrapper(encoder, pooling="max")
-    output = wrapper(x)
-    assert isinstance(output, list)
-    assert len(output) == 5
-    assert output[0].shape == (batch_size, encoder.out_channels[0], 112, 112)
-    del wrapper, output
-
-    gc.collect()
-
-    # Test concatenation
-    wrapper = TemporalWrapper(encoder, pooling="concat")
-    output = wrapper(x)
-    assert isinstance(output, list)
-    assert len(output) == 5
-    # For concatenation, channels should be multiplied by number of timesteps
-    assert output[0].shape == (batch_size, encoder.out_channels[0] * timesteps, 112, 112)
-    del wrapper, output
-
-    gc.collect()
-
-    # Test diff
-    wrapper = TemporalWrapper(encoder, pooling="diff")
-    output = wrapper(x[:, :, [0, 1], ...])
-    assert isinstance(output, list)
-    assert len(output) == 5
-    assert output[0].shape == (batch_size, encoder.out_channels[0], 112, 112)
-    del wrapper, output
-
-    gc.collect()
-
-    ### transformer-like features
-    encoder = BACKBONE_REGISTRY.build("clay_v1_base")
-    n_channels = 6
-    x = torch.randn(batch_size, n_channels, timesteps, 256, 256)
-    n_tokens = 1025
-    # Test mean pooling
-    wrapper = TemporalWrapper(encoder, pooling="mean")
-    output = wrapper(x)
-    assert isinstance(output, list)
-    assert len(output) == 12
-    assert output[0].shape == (batch_size, n_tokens, encoder.out_channels[0])
-    del wrapper, output
-
-    gc.collect()
-
-    # Test max pooling
-    wrapper = TemporalWrapper(encoder, pooling="max")
-    output = wrapper(x)
-    assert isinstance(output, list)
-    assert len(output) == 12
-    assert output[0].shape == (batch_size, n_tokens, encoder.out_channels[0])
-    del wrapper, output
-
-    gc.collect()
-
-    # Test concatenation
-    wrapper = TemporalWrapper(encoder, pooling="concat")
-    output = wrapper(x)
-    assert isinstance(output, list)
-    assert len(output) == 12
-    # For concatenation, channels should be multiplied by number of timesteps
-    assert output[0].shape == (batch_size, n_tokens, encoder.out_channels[0] * timesteps)
-    del output, wrapper 
-
-    gc.collect()
-
-    # Test diff
-    wrapper = TemporalWrapper(encoder, pooling="diff")
-    output = wrapper(x[:, :, [0, 1], ...])
-    assert isinstance(output, list)
-    assert len(output) == 12
-    assert output[0].shape == (batch_size, n_tokens, encoder.out_channels[0])
-    del output, wrapper 
-
-    gc.collect()
-
-    ### Swin-like features
-    encoder = BACKBONE_REGISTRY.build(
-        "satlas_swin_b_sentinel2_si_ms", model_bands=[0, 1, 2, 3, 4, 5], out_indices=[1, 3, 5, 7]
-    )
-
-    n_channels = 6
-    x = torch.randn(batch_size, n_channels, timesteps, 256, 256)
-    # pdb.set_trace()
-    # Test mean pooling
-    wrapper = TemporalWrapper(encoder, pooling="mean", features_permute_op=(0, 3, 1, 2))
-    output = wrapper(x)
-    assert isinstance(output, list)
-    assert len(output) == 4
-    assert output[0].shape == (batch_size, 64, 64, encoder.out_channels[0])
-    del output, wrapper 
-
-    gc.collect()
-
-    # Test max pooling
-    wrapper = TemporalWrapper(encoder, pooling="max", features_permute_op=(0, 3, 1, 2))
-    output = wrapper(x)
-    assert isinstance(output, list)
-    assert len(output) == 4
-    assert output[0].shape == (batch_size, 64, 64, encoder.out_channels[0])
-    del output, wrapper 
-
-    gc.collect()
-
-    # Test concatenation
-    wrapper = TemporalWrapper(encoder, pooling="concat", features_permute_op=(0, 3, 1, 2))
-    output = wrapper(x)
-    assert isinstance(output, list)
-    assert len(output) == 4
-    # For concatenation, channels should be multiplied by number of timesteps
-    assert output[0].shape == (batch_size, 64, 64, encoder.out_channels[0] * timesteps)
-    del output, wrapper 
-
-    gc.collect()
-
-    # Test diff
-    wrapper = TemporalWrapper(encoder, pooling="diff", features_permute_op=(0, 3, 1, 2))
-    output = wrapper(x[:, :, [0, 1], ...])
-    assert isinstance(output, list)
-    assert len(output) == 4
-    assert output[0].shape == (batch_size, 64, 64, 128)
-    del output, wrapper 
-
-    gc.collect()
-=======
         def forward(self, x):
             return self.conv(x)
 
@@ -517,7 +263,6 @@
         del output, wrapper
 
         gc.collect()
->>>>>>> 8ed7102f
 
 
 @pytest.mark.parametrize("pooling", ["mean", "concat"])
