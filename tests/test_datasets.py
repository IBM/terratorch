import binascii
import gc
import json
import pickle
from datetime import datetime

import albumentations as A
import h5py
import matplotlib.pyplot as plt
import numpy as np
import pandas as pd
import pytest
import rasterio
import torch
import xarray as xr
from albumentations.pytorch import ToTensorV2
from huggingface_hub import hf_hub_download
from rasterio.transform import from_origin
from xarray import DataArray

from terratorch.datasets import (
    FireScarsNonGeo,
    MBeninSmallHolderCashewsNonGeo,
    MBigEarthNonGeo,
    MBrickKilnNonGeo,
    MChesapeakeLandcoverNonGeo,
    MEuroSATNonGeo,
    MForestNetNonGeo,
    MNeonTreeNonGeo,
    MNzCattleNonGeo,
    MPv4gerNonGeo,
    MPv4gerSegNonGeo,
    MSACropTypeNonGeo,
    MSo2SatNonGeo,
    MultiTemporalCropClassification,
)
from terratorch.datasets.sen1floods11 import Sen1Floods11NonGeo
from terratorch.datasets.transforms import FlattenTemporalIntoChannels, UnflattenTemporalFromChannels

try:
    from terratorch.datasets import HelioNetCDFDataset
except:
    pass


def try_import_surya():
    try:
        from terratorch.datasets import HelioNetCDFDataset

        success = 1
    except ImportError:
        success = 0
    return success


def create_dummy_tiff(path, width=100, height=100, count=6, dtype="uint8"):
    data = np.random.randint(0, 255, (count, height, width), dtype=dtype)
    transform = from_origin(0, 0, 1, 1)
    with rasterio.open(
        path,
        "w",
        driver="GTiff",
        height=height,
        width=width,
        count=count,
        dtype=dtype,
        crs="EPSG:4326",
        transform=transform,
    ) as dst:
        dst.write(data)


@pytest.fixture(scope="function")
def mpv4ger_data_root(tmp_path):
    data_root = tmp_path / "m_pv4ger"
    data_directory = data_root / "m-pv4ger"
    data_directory.mkdir(parents=True, exist_ok=True)

    partition = {"train": ["10.0,20.0", "11.0,21.0"], "val": [], "test": []}
    partition_file = data_directory / "default_partition.json"
    with open(partition_file, "w") as f:
        json.dump(partition, f)

    bands = ["BLUE", "GREEN", "RED"]

    for img_id in partition["train"]:
        file_path = data_directory / f"{img_id}.hdf5"
        with h5py.File(file_path, "w") as h5file:
            for band in bands:
                h5file.create_dataset(band, data=np.random.rand(100, 100).astype(np.float32))

            attr_dict = {"label": np.random.randint(0, 10)}
            serialized_attr = pickle.dumps(attr_dict)
            hex_attr = binascii.hexlify(serialized_attr).decode("ascii")
            h5file.attrs["pickle"] = hex_attr

    return str(data_root)


@pytest.fixture(scope="function")
def fire_scars_data_root(tmp_path):
    data_root = tmp_path / "fire_scars"
    split = "train"
    split_dir = data_root / FireScarsNonGeo.splits[split]
    split_dir.mkdir(parents=True, exist_ok=True)

    for i in range(5):
        random_seq = "".join(np.random.choice(list("ABCDEFGHIJKLMNOPQRSTUVWXYZ0123456789"), 5))
        year = 2021
        julian_day = i + 1
        date = f"{year}{julian_day:03d}"
        image_filename = f"subsetted_512x512_HLS.S30.T{random_seq}.{date}.v1.4_merged.tif"
        mask_filename = f"subsetted_512x512_HLS.S30.T{random_seq}.{date}.v1.4.mask.tif"
        image_path = split_dir / image_filename
        mask_path = split_dir / mask_filename

        create_dummy_tiff(image_path)
        create_dummy_tiff(mask_path, count=1, dtype="uint8")

    image_files = list(split_dir.glob("*_merged.tif"))
    mask_files = list(split_dir.glob("*.mask.tif"))

    assert len(image_files) == 5, f"Expected 5 image files, but found {len(image_files)}"
    assert len(mask_files) == 5, f"Expected 5 mask files, but found {len(mask_files)}"

    return str(data_root)


@pytest.fixture(scope="function")
def m_bigearth_data_root(tmp_path):
    data_root = tmp_path / "m_bigearthnet"
    data_directory = data_root / MBigEarthNonGeo.data_dir
    data_directory.mkdir(parents=True, exist_ok=True)

    label_map = {f"image_{i}": [0, 1] for i in range(2)}
    label_map_path = data_directory / MBigEarthNonGeo.label_map_file
    with open(label_map_path, "w") as f:
        json.dump(label_map, f)

    partition = {"train": ["image_0", "image_1"], "val": [], "test": []}
    partition_file = data_directory / MBigEarthNonGeo.partition_file_template.format(partition="default")
    with open(partition_file, "w") as f:
        json.dump(partition, f)

    bands = [
        "COASTAL_AEROSOL",
        "BLUE",
        "GREEN",
        "RED",
        "RED_EDGE_1",
        "RED_EDGE_2",
        "RED_EDGE_3",
        "NIR_BROAD",
        "NIR_NARROW",
        "WATER_VAPOR",
        "SWIR_1",
        "SWIR_2",
        "CLOUD_PROBABILITY",
    ]

    for img in ["image_0", "image_1"]:
        file_path = data_directory / f"{img}.hdf5"
        with h5py.File(file_path, "w") as h5file:
            for band in bands:
                h5file.create_dataset(band, data=np.random.rand(100, 100).astype(np.float32))

    image_files = list(data_directory.glob("*.hdf5"))
    assert len(image_files) == 2, f"Expected 2 image files, but found {len(image_files)}"

    return str(data_root)


@pytest.fixture(scope="function")
def m_forestnet_data_root(tmp_path):
    data_root = tmp_path / "m_forestnet"
    data_directory = data_root / MForestNetNonGeo.data_dir
    data_directory.mkdir(parents=True, exist_ok=True)

    partition = {"train": ["image_0", "image_1"], "val": [], "test": []}
    partition_file = data_directory / MForestNetNonGeo.partition_file_template.format(partition="default")
    with open(partition_file, "w") as f:
        json.dump(partition, f)

    bands = ["BLUE", "GREEN", "RED", "NIR", "SWIR_1", "SWIR_2"]
    label_map = {"image_0": 0, "image_1": 1}

    for img in ["image_0", "image_1"]:
        file_path = data_directory / f"{img}.hdf5"
        with h5py.File(file_path, "w") as h5file:
            for band in bands:
                h5file.create_dataset(band, data=np.random.rand(100, 100).astype(np.float32))

            label_dict = {"label": label_map[img]}
            pickle_bytes = pickle.dumps(label_dict)
            pickle_str = repr(pickle_bytes)
            h5file.attrs["pickle"] = pickle_str

    image_files = list(data_directory.glob("*.hdf5"))
    assert len(image_files) == 2, f"Expected 2 image files, but found {len(image_files)}"

    return str(data_root)


@pytest.fixture(scope="function")
def mnz_cattle_data_root(tmp_path):
    data_root = tmp_path / "m_nz_cattle"
    data_directory = data_root / MNzCattleNonGeo.data_dir
    data_directory.mkdir(parents=True, exist_ok=True)

    partition = {"train": ["image_0", "image_1"], "val": [], "test": []}
    partition_file = data_directory / MNzCattleNonGeo.partition_file_template.format(partition="default")
    with open(partition_file, "w") as f:
        json.dump(partition, f)

    bands = ["BLUE_2023-01-01", "GREEN_2023-01-01", "RED_2023-01-01"]

    for img in ["image_0", "image_1"]:
        file_path = data_directory / f"{img}.hdf5"
        with h5py.File(file_path, "w") as h5file:
            for band in bands:
                h5file.create_dataset(band, data=np.random.rand(100, 100).astype(np.float32))

            mask = np.random.randint(0, 2, size=(100, 100)).astype(np.uint8)
            h5file.create_dataset("label", data=mask)

    image_files = list(data_directory.glob("*.hdf5"))
    assert len(image_files) == 2, f"Expected 2 image files, but found {len(image_files)}"

    return str(data_root)


@pytest.fixture(scope="function")
def brickkiln_data_root(tmp_path):
    data_root = tmp_path / "m_brick_kiln"
    data_directory = data_root / MBrickKilnNonGeo.data_dir
    data_directory.mkdir(parents=True, exist_ok=True)

    partition = {"train": ["image_0", "image_1"], "val": [], "test": []}
    partition_file = data_directory / MBrickKilnNonGeo.partition_file_template.format(partition="default")
    with open(partition_file, "w") as f:
        json.dump(partition, f)

    bands = [
        "COASTAL_AEROSOL",
        "BLUE",
        "GREEN",
        "RED",
        "RED_EDGE_1",
        "RED_EDGE_2",
        "RED_EDGE_3",
        "NIR_BROAD",
        "NIR_NARROW",
        "WATER_VAPOR",
        "CIRRUS",
        "SWIR_1",
        "SWIR_2",
    ]

    for img in ["image_0", "image_1"]:
        file_path = data_directory / f"{img}.hdf5"
        with h5py.File(file_path, "w") as h5file:
            for band in bands:
                h5file.create_dataset(band, data=np.random.rand(100, 100).astype(np.float32))

            attr_dict = {"label": 1 if img == "image_0" else 0}
            h5file.attrs["pickle"] = str(pickle.dumps(attr_dict))

    return str(data_root)


@pytest.fixture(scope="function")
def neontree_data_root(tmp_path):
    data_root = tmp_path / "m_neon_tree"
    data_directory = data_root / MNeonTreeNonGeo.data_dir
    data_directory.mkdir(parents=True, exist_ok=True)

    partition = {"train": ["image_0", "image_1"], "val": [], "test": []}
    partition_file = data_directory / MNeonTreeNonGeo.partition_file_template.format(partition="default")
    with open(partition_file, "w") as f:
        json.dump(partition, f)

    bands = ["BLUE", "CANOPY_HEIGHT_MODEL", "GREEN", "NEON", "RED"]

    for img in ["image_0", "image_1"]:
        file_path = data_directory / f"{img}.hdf5"
        with h5py.File(file_path, "w") as h5file:
            for band in bands:
                h5file.create_dataset(band, data=np.random.rand(100, 100).astype(np.float32))

            mask = np.random.randint(0, 3, size=(100, 100), dtype=np.uint8)
            h5file.create_dataset("label", data=mask)

    return str(data_root)


@pytest.fixture(scope="function")
def eurosat_data_root(tmp_path):
    data_root = tmp_path / "m_eurosat"
    data_directory = data_root / MEuroSATNonGeo.data_dir
    data_directory.mkdir(parents=True, exist_ok=True)

    partition = {"train": ["image_0", "image_1"], "val": [], "test": []}
    partition_file = data_directory / MEuroSATNonGeo.partition_file_template.format(partition="default")
    with open(partition_file, "w") as f:
        json.dump(partition, f)

    label_map = {"class_0": ["image_0"], "class_1": ["image_1"]}
    label_map_file = data_directory / MEuroSATNonGeo.label_map_file
    with open(label_map_file, "w") as f:
        json.dump(label_map, f)

    bands = [
        "COASTAL_AEROSOL",
        "BLUE",
        "GREEN",
        "RED",
        "RED_EDGE_1",
        "RED_EDGE_2",
        "RED_EDGE_3",
        "NIR_BROAD",
        "NIR_NARROW",
        "WATER_VAPOR",
        "CIRRUS",
        "SWIR_1",
        "SWIR_2",
    ]

    for img in ["image_0", "image_1"]:
        file_path = data_directory / f"{img}.hdf5"
        with h5py.File(file_path, "w") as h5file:
            for band in bands:
                h5file.create_dataset(band, data=np.random.rand(100, 100).astype(np.float32))

            label_tensor = torch.tensor(0 if img == "image_0" else 1, dtype=torch.long)
            h5file.create_dataset("label", data=label_tensor.numpy())

    return str(data_root)


@pytest.fixture(scope="function")
def pv4gerseg_data_root(tmp_path):
    data_root = tmp_path / "m_pv4ger_seg"
    data_directory = data_root / MPv4gerSegNonGeo.data_dir
    data_directory.mkdir(parents=True, exist_ok=True)

    partition = {"train": ["52.5167,13.3833", "48.8566,2.3522"], "val": [], "test": []}
    partition_file = data_directory / MPv4gerSegNonGeo.partition_file_template.format(partition="default")
    with open(partition_file, "w") as f:
        json.dump(partition, f)

    bands = ["BLUE", "GREEN", "RED"]

    for img in ["52.5167,13.3833", "48.8566,2.3522"]:
        file_path = data_directory / f"{img}.hdf5"
        with h5py.File(file_path, "w") as h5file:
            for band in bands:
                h5file.create_dataset(band, data=np.random.rand(100, 100).astype(np.float32))

            mask = np.random.randint(0, 3, size=(100, 100), dtype=np.uint8)
            h5file.create_dataset("label", data=mask)

    return str(data_root)


@pytest.fixture(scope="function")
def pv4ger_data_root(tmp_path):
    data_root = tmp_path / "m_pv4ger"
    data_directory = data_root / MPv4gerNonGeo.data_dir
    data_directory.mkdir(parents=True, exist_ok=True)

    partition = {"train": ["52.5167,13.3833", "48.8566,2.3522"], "val": [], "test": []}
    partition_file = data_directory / MPv4gerNonGeo.partition_file_template.format(partition="default")
    with open(partition_file, "w") as f:
        json.dump(partition, f)

    bands = ["BLUE", "GREEN", "RED"]

    for img in ["52.5167,13.3833", "48.8566,2.3522"]:
        file_path = data_directory / f"{img}.hdf5"
        with h5py.File(file_path, "w") as h5file:
            for band in bands:
                h5file.create_dataset(band, data=np.random.rand(100, 100).astype(np.float32))

            attr_dict = {"label": 1 if img == "52.5167,13.3833" else 0}
            h5file.attrs["pickle"] = str(pickle.dumps(attr_dict))

    return str(data_root)


@pytest.fixture(scope="function")
def so2sat_data_root(tmp_path):
    data_root = tmp_path / "m_so2sat"
    data_directory = data_root / MSo2SatNonGeo.data_dir
    data_directory.mkdir(parents=True, exist_ok=True)

    partition = {"train": ["image_0", "image_1"], "val": [], "test": []}
    partition_file = data_directory / MSo2SatNonGeo.partition_file_template.format(partition="default")
    with open(partition_file, "w") as f:
        json.dump(partition, f)

    bands = [
        "VH_REAL",
        "BLUE",
        "VH_IMAGINARY",
        "GREEN",
        "VV_REAL",
        "RED",
        "VV_IMAGINARY",
        "VH_LEE_FILTERED",
        "RED_EDGE_1",
        "VV_LEE_FILTERED",
        "RED_EDGE_2",
        "VH_LEE_FILTERED_REAL",
        "RED_EDGE_3",
        "NIR_BROAD",
        "VV_LEE_FILTERED_IMAGINARY",
        "NIR_NARROW",
        "SWIR_1",
        "SWIR_2",
    ]

    for img in ["image_0", "image_1"]:
        file_path = data_directory / f"{img}.hdf5"
        with h5py.File(file_path, "w") as h5file:
            for band in bands:
                h5file.create_dataset(band, data=np.random.rand(100, 100).astype(np.float32))

            attr_dict = {"label": 1 if img == "image_0" else 0}
            h5file.attrs["pickle"] = str(pickle.dumps(attr_dict))

    return str(data_root)


@pytest.fixture(scope="function")
def cashews_data_root(tmp_path):
    data_root = tmp_path / "m_cashew_plant"
    data_directory = data_root / MBeninSmallHolderCashewsNonGeo.data_dir
    data_directory.mkdir(parents=True, exist_ok=True)

    partition = {"train": ["image_2023-01-15", "image_2023-02-20"], "val": [], "test": []}
    partition_file = data_directory / MBeninSmallHolderCashewsNonGeo.partition_file_template.format(partition="default")
    with open(partition_file, "w") as f:
        json.dump(partition, f)

    bands = [
        "COASTAL_AEROSOL",
        "BLUE",
        "GREEN",
        "RED",
        "RED_EDGE_1",
        "RED_EDGE_2",
        "RED_EDGE_3",
        "NIR_BROAD",
        "NIR_NARROW",
        "WATER_VAPOR",
        "SWIR_1",
        "SWIR_2",
        "CLOUD_PROBABILITY",
    ]

    for img in ["image_2023-01-15", "image_2023-02-20"]:
        file_path = data_directory / f"{img}.hdf5"
        with h5py.File(file_path, "w") as h5file:
            for band in bands:
                date_band_name = f"{band}_2023-01-15" if img == "image_2023-01-15" else f"{band}_2023-02-20"
                h5file.create_dataset(date_band_name, data=np.random.rand(100, 100).astype(np.float32))

            mask = np.random.randint(0, 3, size=(100, 100), dtype=np.uint8)
            h5file.create_dataset("label", data=mask)

    return str(data_root)


@pytest.fixture(scope="function")
def sen1floods_data_root(tmp_path):
    data_root = tmp_path / "sen1floods11"
    (data_root / Sen1Floods11NonGeo.data_dir).mkdir(parents=True, exist_ok=True)
    (data_root / Sen1Floods11NonGeo.label_dir).mkdir(parents=True, exist_ok=True)
    (data_root / Sen1Floods11NonGeo.split_dir).mkdir(parents=True, exist_ok=True)

    for i in range(5):
        filename = f"tile_{i}_S2Hand.tif"
        label_filename = f"tile_{i}_LabelHand.tif"

        img_data = DataArray(np.random.rand(13, 64, 64).astype(np.float32), dims=["band", "y", "x"])
        mask_data = DataArray(np.random.randint(0, 2, size=(1, 64, 64), dtype=np.uint8), dims=["band", "y", "x"])

        img_data.rio.set_spatial_dims(x_dim="x", y_dim="y", inplace=True)
        mask_data.rio.set_spatial_dims(x_dim="x", y_dim="y", inplace=True)

        image_path = data_root / Sen1Floods11NonGeo.data_dir / filename
        mask_path = data_root / Sen1Floods11NonGeo.label_dir / label_filename

        img_data.rio.to_raster(str(image_path))
        mask_data.rio.to_raster(str(mask_path))

    split_file = data_root / Sen1Floods11NonGeo.split_dir / "flood_train_data.txt"
    with open(split_file, "w") as f:
        f.write("\n".join([f"tile_{i}" for i in range(5)]))

    metadata = {
        "type": "FeatureCollection",
        "features": [
            {
                "type": "Feature",
                "properties": {"location": f"tile_{i}", "s2_date": "2021-01-01"},
                "geometry": {"type": "Point", "coordinates": [0, 0]},
            }
            for i in range(5)
        ],
    }
    metadata_path = data_root / Sen1Floods11NonGeo.metadata_file
    with open(metadata_path, "w") as f:
        json.dump(metadata, f)

    return str(data_root)


@pytest.fixture(scope="function")
def chesapeake_data_root(tmp_path):
    data_root = tmp_path / "m_chesapeake"
    data_directory = data_root / MChesapeakeLandcoverNonGeo.data_dir
    data_directory.mkdir(parents=True, exist_ok=True)

    partition = {"train": ["image_0", "image_1"], "val": [], "test": []}
    partition_file = data_directory / MChesapeakeLandcoverNonGeo.partition_file_template.format(partition="default")
    with open(partition_file, "w") as f:
        json.dump(partition, f)

    bands = ["BLUE", "GREEN", "NIR", "RED"]

    for img in ["image_0", "image_1"]:
        file_path = data_directory / f"{img}.hdf5"
        with h5py.File(file_path, "w") as h5file:
            for band in bands:
                h5file.create_dataset(band, data=np.random.rand(100, 100).astype(np.float32))

            mask = np.random.randint(0, 3, size=(100, 100), dtype=np.uint8)
            h5file.create_dataset("label", data=mask)

    return str(data_root)


@pytest.fixture(scope="function")
def crop_classification_data_root(tmp_path):
    data_root = tmp_path / "crop_classification"
    training_dir = data_root / "training_chips"
    validation_dir = data_root / "validation_chips"

    training_dir.mkdir(parents=True, exist_ok=True)
    validation_dir.mkdir(parents=True, exist_ok=True)

    for directory in [training_dir, validation_dir]:
        for i in range(2):
            filename = f"chip_{i}_merged.tif"
            label_filename = f"chip_{i}.mask.tif"
            img_data = DataArray(np.random.rand(18, 64, 64).astype(np.float32), dims=["band", "y", "x"])
            mask_data = DataArray(np.random.randint(0, 13, size=(1, 64, 64), dtype=np.uint8), dims=["band", "y", "x"])

            img_data.rio.set_spatial_dims(x_dim="x", y_dim="y", inplace=True)
            mask_data.rio.set_spatial_dims(x_dim="x", y_dim="y", inplace=True)
            img_data.rio.write_crs("EPSG:4326", inplace=True)
            mask_data.rio.write_crs("EPSG:4326", inplace=True)
            image_path = directory / filename
            mask_path = directory / label_filename
            img_data.rio.to_raster(str(image_path))
            mask_data.rio.to_raster(str(mask_path))

    with open(data_root / "training_data.txt", "w") as f:
        f.write("\n".join([f"chip_{i}" for i in range(2)]))

    with open(data_root / "validation_data.txt", "w") as f:
        f.write("\n".join([f"chip_{i}" for i in range(2)]))

    metadata = pd.DataFrame(
        {
            "chip_id": [f"chip_{i}" for i in range(2)],
            "first_img_date": ["2021-01-01", "2021-01-02"],
            "middle_img_date": ["2021-01-15", "2021-01-16"],
            "last_img_date": ["2021-02-01", "2021-02-02"],
        }
    )
    metadata.to_csv(data_root / "chips_df.csv", index=False)

    return str(data_root)


class TestMNeonTreeNonGeo:
    def test_dataset_sample(self, neontree_data_root):
        transform = A.Compose(
            [
                A.Resize(64, 64),
                ToTensorV2(),
            ]
        )

        dataset = MNeonTreeNonGeo(data_root=neontree_data_root, split="train", transform=transform)
        sample = dataset[0]

        assert "image" in sample, "Sample does not contain 'image'"
        assert "mask" in sample, "Sample does not contain 'mask'"
        assert isinstance(sample["image"], torch.Tensor), "'image' is not a torch.Tensor"
        assert isinstance(sample["mask"], torch.Tensor), "'mask' is not a torch.Tensor"
        assert sample["image"].dtype == torch.float32, "'image' does not have dtype torch.float32"
        assert sample["mask"].dtype == torch.long, "'mask' does not have dtype torch.long"
        assert sample["image"].shape == (len(dataset.bands), 64, 64), (
            f"'image' has incorrect shape: {sample['image'].shape}"
        )
        assert sample["mask"].shape == (64, 64), f"'mask' has incorrect shape: {sample['mask'].shape}"

        gc.collect()

    def test_plot(self, neontree_data_root):
        transform = A.Compose([ToTensorV2()])

        dataset = MNeonTreeNonGeo(data_root=neontree_data_root, split="train", transform=transform)
        sample = dataset[0]

        fig = dataset.plot(sample, suptitle="Sample Plot")
        assert isinstance(fig, plt.Figure), "Plot method did not return a plt.Figure"
        plt.close(fig)


class TestMBrickKilnNonGeo:
    def test_dataset_sample(self, brickkiln_data_root):
        transform = A.Compose(
            [
                A.Resize(64, 64),
                ToTensorV2(),
            ]
        )

        dataset = MBrickKilnNonGeo(data_root=brickkiln_data_root, split="train", transform=transform)
        sample = dataset[0]

        assert "image" in sample, "Sample does not contain 'image'"
        assert "label" in sample, "Sample does not contain 'label'"
        assert isinstance(sample["image"], torch.Tensor), "'image' is not a torch.Tensor"
        assert isinstance(sample["label"], int), "'label' is not an int"
        assert sample["image"].dtype == torch.float32, "'image' does not have dtype torch.float32"
        assert sample["image"].shape == (len(dataset.bands), 64, 64), (
            f"'image' has incorrect shape: {sample['image'].shape}"
        )

        gc.collect()

    def test_plot(self, brickkiln_data_root):
        transform = A.Compose([ToTensorV2()])

        dataset = MBrickKilnNonGeo(data_root=brickkiln_data_root, split="train", transform=transform)
        sample = dataset[0]

        fig = dataset.plot(sample, suptitle="Sample Plot")
        assert isinstance(fig, plt.Figure), "Plot method did not return a plt.Figure"
        plt.close(fig)


class TestMEuroSATNonGeo:
    def test_dataset_sample(self, eurosat_data_root):
        transform = A.Compose(
            [
                A.Resize(64, 64),
                ToTensorV2(),
            ]
        )

        dataset = MEuroSATNonGeo(data_root=eurosat_data_root, split="train", transform=transform)
        sample = dataset[0]

        assert "image" in sample, "Sample does not contain 'image'"
        assert "label" in sample, "Sample does not contain 'label'"
        assert isinstance(sample["image"], torch.Tensor), "'image' is not a torch.Tensor"
        assert isinstance(sample["label"], int), "'label' is not an int"
        assert sample["image"].dtype == torch.float32, "'image' does not have dtype torch.float32"
        assert sample["image"].shape == (len(dataset.bands), 64, 64), (
            f"'image' has incorrect shape: {sample['image'].shape}"
        )

        gc.collect()

    def test_plot(self, eurosat_data_root):
        transform = A.Compose([ToTensorV2()])

        dataset = MEuroSATNonGeo(data_root=eurosat_data_root, split="train", transform=transform)
        sample = dataset[0]

        fig = dataset.plot(sample, suptitle="Sample Plot")
        assert isinstance(fig, plt.Figure), "Plot method did not return a plt.Figure"
        plt.close(fig)


class TestFireScarsNonGeo:
    def test_dataset_length(self, fire_scars_data_root):
        dataset = FireScarsNonGeo(data_root=fire_scars_data_root, split="train")
        expected_length = 5
        actual_length = len(dataset)
        assert actual_length == expected_length, f"Expected {expected_length}, but got {actual_length}"

    def test_dataset_sample(self, fire_scars_data_root):
        dataset = FireScarsNonGeo(data_root=fire_scars_data_root, split="train")
        sample = dataset[0]

        assert "image" in sample, "Sample does not contain 'image'"
        assert "mask" in sample, "Sample does not contain 'mask'"
        assert isinstance(sample["image"], torch.Tensor), "'image' is not a torch.Tensor"
        assert isinstance(sample["mask"], torch.Tensor), "'mask' is not a torch.Tensor"
        assert sample["image"].dtype == torch.float32, "'image' does not have dtype torch.float32"
        assert sample["mask"].dtype in [torch.float32, torch.long], (
            "'mask' does not have expected dtype (torch.float32 or torch.long)"
        )
        assert sample["image"].ndim == 3, "'image' does not have 3 dimensions (C, H, W)"
        assert sample["mask"].ndim == 2, "'mask' does not have 2 dimensions (H, W)"

        gc.collect()

    def test_plot(self, fire_scars_data_root):
        transform = A.Compose([ToTensorV2()])

        dataset = FireScarsNonGeo(
            data_root=fire_scars_data_root,
            split="train",
            transform=transform,
        )
        sample = dataset[0]

        fig = dataset.plot(sample, suptitle="Sample Plot")
        assert isinstance(fig, plt.Figure), "The plot method did not return a plt.Figure"
        plt.close(fig)


class TestMBigEarthNonGeo:
    def test_dataset_sample(self, m_bigearth_data_root):
        transform = A.Compose(
            [
                ToTensorV2(),
            ]
        )

        dataset = MBigEarthNonGeo(data_root=m_bigearth_data_root, split="train", transform=transform)
        sample = dataset[0]

        assert "image" in sample, "Sample does not contain 'image'"
        assert "label" in sample, "Sample does not contain 'label'"
        assert isinstance(sample["image"], torch.Tensor), "'image' is not a torch.Tensor"
        assert isinstance(sample["label"], torch.Tensor), "'label' is not a torch.Tensor"
        assert sample["image"].dtype == torch.float32, "'image' does not have dtype torch.float32"
        assert sample["label"].dtype == torch.float32, "'label' does not have dtype torch.float32"

        gc.collect()

    def test_plot(self, m_bigearth_data_root):
        transform = A.Compose([ToTensorV2()])

        dataset = MBigEarthNonGeo(
            data_root=m_bigearth_data_root,
            split="train",
            transform=transform,
        )
        sample = dataset[0]

        fig = dataset.plot(sample, suptitle="Sample Plot")
        assert isinstance(fig, plt.Figure), "The plot method did not return a plt.Figure"
        plt.close(fig)


class TestMForestNetNonGeo:
    def test_dataset_sample(self, m_forestnet_data_root):
        transform = A.Compose(
            [
                ToTensorV2(),
            ]
        )

        dataset = MForestNetNonGeo(data_root=m_forestnet_data_root, split="train", transform=transform)
        sample = dataset[0]

        assert "image" in sample, "Sample does not contain 'image'"
        assert "label" in sample, "Sample does not contain 'label'"
        assert isinstance(sample["image"], torch.Tensor), "'image' is not a torch.Tensor"
        assert isinstance(sample["label"], int), "'label' is not an int"
        assert sample["image"].dtype == torch.float32, "'image' does not have dtype torch.float32"
        assert isinstance(sample["label"], int), "'label' is not an int"

        gc.collect()

    def test_plot(self, m_forestnet_data_root):
        transform = A.Compose([ToTensorV2()])

        dataset = MForestNetNonGeo(
            data_root=m_forestnet_data_root,
            split="train",
            transform=transform,
        )
        sample = dataset[0]

        fig = dataset.plot(sample, suptitle="Sample Plot")
        assert isinstance(fig, plt.Figure), "The plot method did not return a plt.Figure"
        plt.close(fig)


class TestMNzCattleNonGeo:
    def test_dataset_sample(self, mnz_cattle_data_root):
        transform = A.Compose(
            [
                A.Resize(64, 64),
                ToTensorV2(),
            ]
        )

        dataset = MNzCattleNonGeo(data_root=mnz_cattle_data_root, split="train", transform=transform)
        sample = dataset[0]

        assert "image" in sample, "Sample does not contain 'image'"
        assert "mask" in sample, "Sample does not contain 'mask'"
        assert isinstance(sample["image"], torch.Tensor), "'image' is not a torch.Tensor"
        assert isinstance(sample["mask"], torch.Tensor), "'mask' is not a torch.Tensor"
        assert sample["image"].dtype == torch.float32, "'image' does not have dtype torch.float32"
        assert sample["mask"].dtype == torch.long, "'mask' does not have dtype torch.long"
        assert sample["image"].shape == (3, 64, 64), f"'image' has incorrect shape: {sample['image'].shape}"
        assert sample["mask"].shape == (64, 64), f"'mask' has incorrect shape: {sample['mask'].shape}"

        gc.collect()

    def test_plot(self, mnz_cattle_data_root):
        transform = A.Compose([ToTensorV2()])

        dataset = MNzCattleNonGeo(
            data_root=mnz_cattle_data_root,
            split="train",
            transform=transform,
        )
        sample = dataset[0]

        fig = dataset.plot(sample, suptitle="Sample Plot")
        assert isinstance(fig, plt.Figure), "The plot method did not return a plt.Figure"
        plt.close(fig)


class TestMPv4gerNonGeo:
    def test_dataset_sample(self, pv4ger_data_root):
        transform = A.Compose(
            [
                A.Resize(64, 64),
                ToTensorV2(),
            ]
        )

        dataset = MPv4gerNonGeo(data_root=pv4ger_data_root, split="train", transform=transform, use_metadata=True)
        sample = dataset[0]
        assert "image" in sample, "Sample does not contain 'image'"
        assert "label" in sample, "Sample does not contain 'label'"
        assert "location_coords" in sample, "Sample does not contain 'location_coords'"
        assert isinstance(sample["image"], torch.Tensor), "'image' is not a torch.Tensor"
        assert isinstance(sample["label"], int), "'label' is not an int"
        assert isinstance(sample["location_coords"], torch.Tensor), "'location_coords' is not a torch.Tensor"
        assert sample["image"].dtype == torch.float32, "'image' does not have dtype torch.float32"
        assert sample["location_coords"].dtype == torch.float32, "'location_coords' does not have dtype torch.float32"
        assert sample["image"].shape == (len(dataset.bands), 64, 64), (
            f"'image' has incorrect shape: {sample['image'].shape}"
        )
        assert sample["location_coords"].shape == (2,), (
            f"'location_coords' has incorrect shape: {sample['location_coords'].shape}"
        )

        gc.collect()

    def test_plot(self, pv4ger_data_root):
        transform = A.Compose([ToTensorV2()])

        dataset = MPv4gerNonGeo(data_root=pv4ger_data_root, split="train", transform=transform)
        sample = dataset[0]

        fig = dataset.plot(sample, suptitle="Sample Plot")
        assert isinstance(fig, plt.Figure), "Plot method did not return a plt.Figure"
        plt.close(fig)


class TestMPv4gerSegNonGeo:
    def test_dataset_sample(self, pv4gerseg_data_root):
        transform = A.Compose(
            [
                A.Resize(64, 64),
                ToTensorV2(),
            ]
        )

        dataset = MPv4gerSegNonGeo(data_root=pv4gerseg_data_root, split="train", transform=transform, use_metadata=True)
        sample = dataset[0]

        assert "image" in sample, "Sample does not contain 'image'"
        assert "mask" in sample, "Sample does not contain 'mask'"
        assert "location_coords" in sample, "Sample does not contain 'location_coords'"
        assert isinstance(sample["image"], torch.Tensor), "'image' is not a torch.Tensor"
        assert isinstance(sample["mask"], torch.Tensor), "'mask' is not a torch.Tensor"
        assert isinstance(sample["location_coords"], torch.Tensor), "'location_coords' is not a torch.Tensor"
        assert sample["image"].dtype == torch.float32, "'image' does not have dtype torch.float32"
        assert sample["mask"].dtype == torch.long, "'mask' does not have dtype torch.long"
        assert sample["location_coords"].dtype == torch.float32, "'location_coords' does not have dtype torch.float32"
        assert sample["image"].shape == (len(dataset.bands), 64, 64), (
            f"'image' has incorrect shape: {sample['image'].shape}"
        )
        assert sample["mask"].shape == (64, 64), f"'mask' has incorrect shape: {sample['mask'].shape}"
        assert sample["location_coords"].shape == (2,), (
            f"'location_coords' has incorrect shape: {sample['location_coords'].shape}"
        )

        gc.collect()

    def test_plot(self, pv4gerseg_data_root):
        transform = A.Compose([ToTensorV2()])

        dataset = MPv4gerSegNonGeo(data_root=pv4gerseg_data_root, split="train", transform=transform)
        sample = dataset[0]

        fig = dataset.plot(sample, suptitle="Sample Plot")
        assert isinstance(fig, plt.Figure), "Plot method did not return a plt.Figure"
        plt.close(fig)


@pytest.fixture(scope="function")
def sacroptype_data_root(tmp_path):
    data_root = tmp_path / "m_sa_crop_type"
    data_directory = data_root / MSACropTypeNonGeo.data_dir
    data_directory.mkdir(parents=True, exist_ok=True)

    partition = {"train": ["image_0", "image_1"], "val": [], "test": []}
    partition_file = data_directory / MSACropTypeNonGeo.partition_file_template.format(partition="default")
    with open(partition_file, "w") as f:
        json.dump(partition, f)

    bands = [
        "COASTAL_AEROSOL",
        "BLUE",
        "GREEN",
        "RED",
        "RED_EDGE_1",
        "RED_EDGE_2",
        "RED_EDGE_3",
        "NIR_BROAD",
        "NIR_NARROW",
        "WATER_VAPOR",
        "SWIR_1",
        "SWIR_2",
        "CLOUD_PROBABILITY",
    ]

    for img in ["image_0", "image_1"]:
        file_path = data_directory / f"{img}.hdf5"
        with h5py.File(file_path, "w") as h5file:
            for band in bands:
                h5file.create_dataset(band, data=np.random.rand(100, 100).astype(np.float32))

            mask = np.random.randint(0, 3, size=(100, 100), dtype=np.uint8)
            h5file.create_dataset("label", data=mask)

    return str(data_root)


class TestMSACropTypeNonGeo:
    def test_dataset_sample(self, sacroptype_data_root):
        transform = A.Compose(
            [
                A.Resize(64, 64),
                ToTensorV2(),
            ]
        )

        dataset = MSACropTypeNonGeo(data_root=sacroptype_data_root, split="train", transform=transform)
        sample = dataset[0]

        assert "image" in sample, "Sample does not contain 'image'"
        assert "mask" in sample, "Sample does not contain 'mask'"
        assert isinstance(sample["image"], torch.Tensor), "'image' is not a torch.Tensor"
        assert isinstance(sample["mask"], torch.Tensor), "'mask' is not a torch.Tensor"
        assert sample["image"].dtype == torch.float32, "'image' does not have dtype torch.float32"
        assert sample["mask"].dtype == torch.long, "'mask' does not have dtype torch.long"
        assert sample["image"].shape == (len(dataset.bands), 64, 64), (
            f"'image' has incorrect shape: {sample['image'].shape}"
        )
        assert sample["mask"].shape == (64, 64), f"'mask' has incorrect shape: {sample['mask'].shape}"

        gc.collect()

    def test_plot(self, sacroptype_data_root):
        transform = A.Compose([ToTensorV2()])

        dataset = MSACropTypeNonGeo(data_root=sacroptype_data_root, split="train", transform=transform)
        sample = dataset[0]

        fig = dataset.plot(sample, suptitle="Sample Plot")
        assert isinstance(fig, plt.Figure), "Plot method did not return a plt.Figure"
        plt.close(fig)


class TestMSo2SatNonGeo:
    def test_dataset_sample(self, so2sat_data_root):
        transform = A.Compose(
            [
                A.Resize(64, 64),
                ToTensorV2(),
            ]
        )

        dataset = MSo2SatNonGeo(data_root=so2sat_data_root, split="train", transform=transform)
        sample = dataset[0]

        assert "image" in sample, "Sample does not contain 'image'"
        assert "label" in sample, "Sample does not contain 'label'"
        assert isinstance(sample["image"], torch.Tensor), "'image' is not a torch.Tensor"
        assert isinstance(sample["label"], int), "'label' is not an int"
        assert sample["image"].dtype == torch.float32, "'image' does not have dtype torch.float32"
        assert sample["image"].shape == (len(dataset.bands), 64, 64), (
            f"'image' has incorrect shape: {sample['image'].shape}"
        )

        gc.collect()

    def test_plot(self, so2sat_data_root):
        transform = A.Compose([ToTensorV2()])

        dataset = MSo2SatNonGeo(data_root=so2sat_data_root, split="train", transform=transform)
        sample = dataset[0]

        fig = dataset.plot(sample, suptitle="Sample Plot")
        assert isinstance(fig, plt.Figure), "Plot method did not return a plt.Figure"
        plt.close(fig)


class TestMBeninSmallHolderCashewsNonGeo:
    def test_dataset_sample(self, cashews_data_root):
        transform = A.Compose(
            [
                A.Resize(64, 64),
                ToTensorV2(),
            ]
        )

        dataset = MBeninSmallHolderCashewsNonGeo(
            data_root=cashews_data_root, split="train", transform=transform, use_metadata=True
        )
        sample = dataset[0]

        assert "image" in sample, "Sample does not contain 'image'"
        assert "mask" in sample, "Sample does not contain 'mask'"
        assert "temporal_coords" in sample, "Sample does not contain 'temporal_coords'"
        assert isinstance(sample["image"], torch.Tensor), "'image' is not a torch.Tensor"
        assert isinstance(sample["mask"], torch.Tensor), "'mask' is not a torch.Tensor"
        assert isinstance(sample["temporal_coords"], torch.Tensor), "'temporal_coords' is not a torch.Tensor"
        assert sample["image"].dtype == torch.float32, "'image' does not have dtype torch.float32"
        assert sample["mask"].dtype == torch.long, "'mask' does not have dtype torch.long"
        assert sample["temporal_coords"].dtype == torch.float32, "'temporal_coords' does not have dtype torch.float32"
        assert sample["image"].shape == (len(dataset.bands), 64, 64), (
            f"'image' has incorrect shape: {sample['image'].shape}"
        )
        assert sample["mask"].shape == (64, 64), f"'mask' has incorrect shape: {sample['mask'].shape}"
        assert sample["temporal_coords"].shape == (1, 2), (
            f"'temporal_coords' has incorrect shape: {sample['temporal_coords'].shape}"
        )

        gc.collect()

    def test_plot(self, cashews_data_root):
        transform = A.Compose([ToTensorV2()])

        dataset = MBeninSmallHolderCashewsNonGeo(data_root=cashews_data_root, split="train", transform=transform)
        sample = dataset[0]

        fig = dataset.plot(sample, suptitle="Sample Plot")
        assert isinstance(fig, plt.Figure), "Plot method did not return a plt.Figure"
        plt.close(fig)


class TestMChesapeakeLandcoverNonGeo:
    def test_dataset_sample(self, chesapeake_data_root):
        transform = A.Compose(
            [
                A.Resize(64, 64),
                ToTensorV2(),
            ]
        )

        dataset = MChesapeakeLandcoverNonGeo(data_root=chesapeake_data_root, split="train", transform=transform)
        sample = dataset[0]

        assert "image" in sample, "Sample does not contain 'image'"
        assert "mask" in sample, "Sample does not contain 'mask'"
        assert isinstance(sample["image"], torch.Tensor), "'image' is not a torch.Tensor"
        assert isinstance(sample["mask"], torch.Tensor), "'mask' is not a torch.Tensor"
        assert sample["image"].dtype == torch.float32, "'image' does not have dtype torch.float32"
        assert sample["mask"].dtype == torch.long, "'mask' does not have dtype torch.long"
        assert sample["image"].shape == (len(dataset.bands), 64, 64), (
            f"'image' has incorrect shape: {sample['image'].shape}"
        )
        assert sample["mask"].shape == (64, 64), f"'mask' has incorrect shape: {sample['mask'].shape}"

        gc.collect()

    def test_plot(self, chesapeake_data_root):
        transform = A.Compose([ToTensorV2()])

        dataset = MChesapeakeLandcoverNonGeo(data_root=chesapeake_data_root, split="train", transform=transform)
        sample = dataset[0]

        fig = dataset.plot(sample, suptitle="Sample Plot")
        assert isinstance(fig, plt.Figure), "Plot method did not return a plt.Figure"
        plt.close(fig)


class TestSen1Floods11NonGeo:
    def test_dataset_sample(self, sen1floods_data_root):
        transform = A.Compose(
            [
                A.Resize(32, 32),
                ToTensorV2(),
            ]
        )

        dataset = Sen1Floods11NonGeo(
            data_root=sen1floods_data_root, split="train", transform=transform, use_metadata=True
        )
        sample = dataset[0]

        assert "image" in sample, "Sample does not contain 'image'"
        assert "mask" in sample, "Sample does not contain 'mask'"
        assert "location_coords" in sample, "Sample does not contain 'location_coords'"
        assert "temporal_coords" in sample, "Sample does not contain 'temporal_coords'"
        assert isinstance(sample["image"], torch.Tensor), "'image' is not a torch.Tensor"
        assert isinstance(sample["mask"], torch.Tensor), "'mask' is not a torch.Tensor"
        assert isinstance(sample["location_coords"], torch.Tensor), "'location_coords' is not a torch.Tensor"
        assert isinstance(sample["temporal_coords"], torch.Tensor), "'temporal_coords' is not a torch.Tensor"
        assert sample["image"].dtype == torch.float32, "'image' does not have dtype torch.float32"
        assert sample["mask"].dtype == torch.long, "'mask' does not have dtype torch.long"
        assert sample["location_coords"].dtype == torch.float32, "'location_coords' does not have dtype torch.float32"
        assert sample["temporal_coords"].dtype == torch.float32, "'temporal_coords' does not have dtype torch.float32"
        num_bands = len(dataset.bands)
        assert sample["image"].shape == (num_bands, 32, 32), f"'image' has incorrect shape: {sample['image'].shape}"
        assert sample["mask"].shape == (32, 32), f"'mask' has incorrect shape: {sample['mask'].shape}"

        gc.collect()

    def test_plot(self, sen1floods_data_root):
        transform = A.Compose([ToTensorV2()])

        dataset = Sen1Floods11NonGeo(data_root=sen1floods_data_root, split="train", transform=transform)
        sample = dataset[0]

        fig = dataset.plot(sample, suptitle="Sample Plot")
        assert isinstance(fig, plt.Figure), "The plot method did not return a plt.Figure"
        plt.close(fig)


class TestMultiTemporalCropClassification:
    def test_dataset_sample(self, crop_classification_data_root):
        transform = A.Compose(
            [
                FlattenTemporalIntoChannels(),
                ToTensorV2(),
                UnflattenTemporalFromChannels(3),
            ],
            is_check_shapes=False,
        )

        dataset = MultiTemporalCropClassification(
            data_root=crop_classification_data_root,
            split="train",
            transform=transform,
            use_metadata=True,
        )
        sample = dataset[0]

        assert "image" in sample, "Sample does not contain 'image'"
        assert "mask" in sample, "Sample does not contain 'mask'"
        assert isinstance(sample["image"], torch.Tensor), "'image' is not a torch.Tensor"
        assert isinstance(sample["mask"], torch.Tensor), "'mask' is not a torch.Tensor"
        assert sample["image"].dtype == torch.float32, "'image' does not have dtype torch.float32"
        assert sample["mask"].dtype == torch.long, "'mask' does not have dtype torch.long"
        assert sample["image"].shape == (6, 3, 64, 64), f"'image' has incorrect shape: {sample['image'].shape}"
        assert sample["mask"].shape == (64, 64), f"'mask' has incorrect shape: {sample['mask'].shape}"

        gc.collect()

    def test_plot(self, crop_classification_data_root):
        transform = A.Compose(
            [
                FlattenTemporalIntoChannels(),
                ToTensorV2(),
                UnflattenTemporalFromChannels(3),
            ],
            is_check_shapes=False,
        )

        dataset = MultiTemporalCropClassification(
            data_root=crop_classification_data_root,
            split="train",
            transform=transform,
        )
        sample = dataset[0]

        fig = dataset.plot(sample, suptitle="Sample Plot")
        assert isinstance(fig, plt.Figure), "The plot method did not return a plt.Figure"
        plt.close(fig)


class TestHelioFMDataset:
    def create_sample_files(self, n_files=22):
        # Creating index file
        present = n_files * [1]
        dtime = 1  # minutes
        year = 2014
        month = 1
        day = 1
        hour = 0
        minutes = 0
        seconds = 0

        paths = []
        for i in range(n_files):
            x = 256
            y = 256

            channels = [
                "aia94",
                "aia131",
                "aia171",
                "aia193",
                "aia211",
                "aia304",
                "aia335",
                "aia1600",
                "hmi_m",
                "hmi_bx",
                "hmi_by",
                "hmi_bz",
                "hmi_v",
            ]

            variables_dict = {var: xr.DataArray(np.random.rand(x, y), dims=["x", "y"]) for var in channels}

            ds = xr.Dataset(
                variables_dict,
            )

            filename = f"/tmp/input_file_{i}.nc"
            ds.to_netcdf(filename)
            paths.append(filename)

        timestamps = []

        for i in range(n_files):
            date_datetime = datetime(year, month, day, hour, i * dtime, seconds).strftime("%Y-%m-%d %H:%M:%S")

            timestamps.append(date_datetime)

        index_dict = {"path": paths, "timestep": timestamps, "present": present}
        index_dataframe = pd.DataFrame(index_dict)
        index_dataframe.to_csv("/tmp/index.csv")

        return "/tmp/index.csv"

<<<<<<< HEAD
    @pytest.mark.skipif(try_import_surya() == 0, reason="The package`terratorch_surya` isn't installed.")
=======
    @pytest.mark.skip
>>>>>>> 1306bff5
    def test_dataset_load(self):
        from terratorch.datasets import HelioNetCDFDataset

        # Downloading sample data
        index_path = self.create_sample_files()
        n_input_timestamps = 2

        channels = [
            "aia94",
            "aia131",
            "aia171",
            "aia193",
            "aia211",
            "aia304",
            "aia335",
            "aia1600",
            "hmi_m",
            "hmi_bx",
            "hmi_by",
            "hmi_bz",
            "hmi_v",
        ]

        scalers = {k: {"std": 1, "mean": 0, "epsilon": 0, "sl_scale_factor": 1} for k in channels}

        dataset = HelioNetCDFDataset(
            index_path=index_path,
            time_delta_input_minutes=[-5, 0],
            time_delta_target_minutes=+5,
            channels=channels,
            scalers=scalers,
            n_input_timestamps=n_input_timestamps,
            rollout_steps=0,
        )

        for batch in dataset:
            assert batch[0]["ts"].shape == (len(channels), n_input_timestamps, 256, 256), (
                "Shape for Helio inputs isn't the expected."
            )<|MERGE_RESOLUTION|>--- conflicted
+++ resolved
@@ -1257,11 +1257,7 @@
 
         return "/tmp/index.csv"
 
-<<<<<<< HEAD
     @pytest.mark.skipif(try_import_surya() == 0, reason="The package`terratorch_surya` isn't installed.")
-=======
-    @pytest.mark.skip
->>>>>>> 1306bff5
     def test_dataset_load(self):
         from terratorch.datasets import HelioNetCDFDataset
 
