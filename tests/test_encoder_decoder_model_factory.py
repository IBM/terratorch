# Copyright contributors to the Terratorch project

import importlib

import pytest
import torch

from terratorch.models import EncoderDecoderFactory
from terratorch.models.backbones.prithvi_vit import PRETRAINED_BANDS
from terratorch.models.model import AuxiliaryHead
import gc

NUM_CHANNELS = 6
NUM_CLASSES = 2
EXPECTED_SEGMENTATION_OUTPUT_SHAPE = (1, NUM_CLASSES, 224, 224)
EXPECTED_REGRESSION_OUTPUT_SHAPE = (1, 224, 224)
EXPECTED_CLASSIFICATION_OUTPUT_SHAPE = (1, NUM_CLASSES)

PIXELWISE_TASK_EXPECTED_OUTPUT = [
    ("regression", EXPECTED_REGRESSION_OUTPUT_SHAPE),
    ("segmentation", EXPECTED_SEGMENTATION_OUTPUT_SHAPE),
]

VIT_UPERNET_NECK = [
    {"name": "SelectIndices", "indices": [0, 1, 2, 3]},
    {"name": "ReshapeTokensToImage"},
    {"name": "LearnedInterpolateToPyramidal"},
]

LORA_CONFIG = {
    "prithvi": {
        "method": "LORA",
        "replace_qkv": "qkv",  # As we want to apply LoRA separately and only to Q and V, we need to separate the matrix.
        "peft_config_kwargs": {
            "target_modules": ["qkv.q_linear", "qkv.v_linear", "mlp.fc1", "mlp.fc2"],
            "lora_alpha": 16,
            "r": 16,
        },
    },
    "clay": {
        "method": "LORA",
        "replace_qkv": "to_qkv",
        "peft_config_kwargs": {
            "target_modules": ["to_qkv.q_linear", "to_qkv.v_linear", "1.net.1", "1.net.3"],
            "lora_alpha": 16,
            "r": 16,
        },
    },
    "moe": {
        "method": "LORA",
        "replace_qkv": "qkv",  # As we want to apply LoRA separately and only to Q and V, we need to separate the matrix.
        "peft_config_kwargs": {
            "target_modules": ["qkv.q_linear", "qkv.v_linear", "mlp.fc1", "mlp.fc2"],
            "lora_alpha": 16,
            "r": 16,
        },
        "moe_config": {"n_experts": 4, "n_vars": 197},
    }
}
    
<<<<<<< HEAD
=======

>>>>>>> 65aaec92
@pytest.fixture(scope="session")
def model_factory() -> EncoderDecoderFactory:
    return EncoderDecoderFactory()


@pytest.fixture(scope="session")
def model_input() -> torch.Tensor:
    return torch.ones((1, NUM_CHANNELS, 224, 224))


def test_unused_args_raise_exception(model_factory: EncoderDecoderFactory):
    with pytest.raises(ValueError) as excinfo:
        model_factory.build_model(
            "classification",
            backbone="prithvi_eo_v1_100",
            decoder="IdentityDecoder",
            backbone_bands=PRETRAINED_BANDS,
            backbone_pretrained=False,
            num_classes=NUM_CLASSES,
            unused_argument="unused_argument",
        )
    assert "unused_argument" in str(excinfo.value)

    gc.collect()


@pytest.mark.parametrize("backbone", ["prithvi_eo_v1_100", "prithvi_eo_v2_300"])
def test_create_classification_model(backbone, model_factory: EncoderDecoderFactory, model_input):
    model = model_factory.build_model(
        "classification",
        backbone=backbone,
        decoder="IdentityDecoder",
        backbone_bands=PRETRAINED_BANDS,
        backbone_pretrained=False,
        num_classes=NUM_CLASSES,
    )
    model.eval()

    with torch.no_grad():
        assert model(model_input).output.shape == EXPECTED_CLASSIFICATION_OUTPUT_SHAPE

    gc.collect()


@pytest.mark.parametrize("backbone", ["prithvi_eo_v1_100", "prithvi_eo_v2_300"])
def test_create_classification_model_no_in_channels(backbone, model_factory: EncoderDecoderFactory, model_input):
    model = model_factory.build_model(
        "classification",
        backbone=backbone,
        decoder="IdentityDecoder",
        backbone_bands=PRETRAINED_BANDS,
        backbone_pretrained=False,
        num_classes=NUM_CLASSES,
    )
    model.eval()

    with torch.no_grad():
        assert model(model_input).output.shape == EXPECTED_CLASSIFICATION_OUTPUT_SHAPE

    gc.collect()


@pytest.mark.parametrize("backbone", ["prithvi_eo_v1_100"])
@pytest.mark.parametrize("task,expected", PIXELWISE_TASK_EXPECTED_OUTPUT)
@pytest.mark.parametrize("decoder", ["FCNDecoder", "UperNetDecoder", "IdentityDecoder", "UNetDecoder", "LinearDecoder"])
def test_create_pixelwise_model(backbone, task, expected, decoder, model_factory: EncoderDecoderFactory, model_input):
    if decoder == "LinearDecoder" and task == "regression":
        pytest.skip("LinearDecoder is not supported for regression tasks")
    model_args = {
        "task": task,
        "backbone": backbone,
        "decoder": decoder,
        "backbone_bands": PRETRAINED_BANDS,
        "backbone_pretrained": False,
    }

    if task == "segmentation":
        model_args["num_classes"] = NUM_CLASSES
    if decoder in ["UperNetDecoder", "UNetDecoder"] and backbone.startswith("prithvi_eo"):
        model_args["necks"] = VIT_UPERNET_NECK
    if decoder == "UNetDecoder":
        model_args["decoder_channels"] = [256, 128, 64, 32]
    if decoder == "LinearDecoder":
        model_args["decoder_upsampling_size"] = 16
        model_args["rescale"] = False

    model = model_factory.build_model(**model_args)
    model.eval()

    with torch.no_grad():
        assert model(model_input).output.shape == expected

    gc.collect()


@pytest.mark.parametrize("backbone", ["prithvi_eo_v1_100"])
@pytest.mark.parametrize("task,expected", PIXELWISE_TASK_EXPECTED_OUTPUT)
def test_create_model_with_smp_fpn_decoder(backbone, task, expected, model_factory: EncoderDecoderFactory, model_input):
    model_args = {
        "task": task,
        "backbone": backbone,
        "decoder": "smp_FPN",
        "backbone_bands": PRETRAINED_BANDS,
        "backbone_pretrained": False,
        "necks": VIT_UPERNET_NECK,
    }

    if task == "segmentation":
        model_args["num_classes"] = NUM_CLASSES

    model = model_factory.build_model(**model_args)
    model.eval()

    with torch.no_grad():
        assert model(model_input).output.shape == expected

    gc.collect()


@pytest.mark.parametrize("backbone", ["prithvi_eo_v1_100"])
@pytest.mark.parametrize("task,expected", PIXELWISE_TASK_EXPECTED_OUTPUT)
def test_create_model_with_smp_unet_decoder(
    backbone, task, expected, model_factory: EncoderDecoderFactory, model_input
):
    model_args = {
        "task": task,
        "backbone": backbone,
        "decoder": "smp_Unet",
        "backbone_bands": PRETRAINED_BANDS,
        "backbone_pretrained": False,
        "decoder_decoder_channels": [256, 128, 64],
        "necks": VIT_UPERNET_NECK,
    }

    if task == "segmentation":
        model_args["num_classes"] = NUM_CLASSES

    model = model_factory.build_model(**model_args)
    model.eval()

    with torch.no_grad():
        assert model(model_input).output.shape == expected

    gc.collect()


@pytest.mark.skip(reason="Failing without clear reason.")
@pytest.mark.parametrize("backbone", ["prithvi_eo_v1_100"])
@pytest.mark.parametrize("task,expected", PIXELWISE_TASK_EXPECTED_OUTPUT)
def test_create_model_with_smp_deeplabv3plus_decoder(
    backbone, task, expected, model_factory: EncoderDecoderFactory, model_input
):
    model_args = {
        "task": task,
        "backbone": backbone,
        "decoder": "smp_DeepLabV3Plus",
        "backbone_bands": PRETRAINED_BANDS,
        "backbone_pretrained": False,
        "necks": VIT_UPERNET_NECK + [{"name": "AddBottleneckLayer"}],
    }

    if task == "segmentation":
        model_args["num_classes"] = NUM_CLASSES

    model = model_factory.build_model(**model_args)
    model.eval()

    with torch.no_grad():
        assert model(model_input).output.shape == tuple(expected)

    gc.collect()


@pytest.mark.skipif(not importlib.util.find_spec("mmseg"), reason="mmsegmentation not installed")
@pytest.mark.parametrize("backbone", ["prithvi_eo_v1_100"])
@pytest.mark.parametrize("task,expected", PIXELWISE_TASK_EXPECTED_OUTPUT)
def test_create_model_with_mmseg_fcn_decoder(
    backbone, task, expected, model_factory: EncoderDecoderFactory, model_input
):
    model_args = {
        "task": task,
        "backbone": backbone,
        "decoder": "mmseg_FCNHead",
        "decoder_channels": 128,
        "backbone_bands": PRETRAINED_BANDS,
        "backbone_pretrained": False,
        "necks": [
            {"name": "SelectIndices", "indices": [-1]},
            {"name": "ReshapeTokensToImage"},
        ],
    }

    if task == "segmentation":
        model_args["num_classes"] = NUM_CLASSES
    else:
        model_args["num_classes"] = 1

    model = model_factory.build_model(**model_args)
    model.eval()

    with torch.no_grad():
        assert model(model_input).output.shape == expected

    gc.collect()


@pytest.mark.skipif(not importlib.util.find_spec("mmseg"), reason="mmsegmentation not installed")
@pytest.mark.parametrize("backbone", ["prithvi_eo_v1_100"])
@pytest.mark.parametrize("task,expected", PIXELWISE_TASK_EXPECTED_OUTPUT)
def test_create_model_with_mmseg_uperhead_decoder(
    backbone, task, expected, model_factory: EncoderDecoderFactory, model_input
):
    model_args = {
        "task": task,
        "backbone": backbone,
        "decoder": "mmseg_UPerHead",
        "backbone_bands": PRETRAINED_BANDS,
        "backbone_pretrained": False,
        "decoder_channels": 256,
        "decoder_in_index": [0, 1, 2, 3],
        "necks": [
            {"name": "SelectIndices", "indices": [0, 1, 2, 3]},
            {"name": "ReshapeTokensToImage"},
        ],
    }

    if task == "segmentation":
        model_args["num_classes"] = NUM_CLASSES
    else:
        model_args["num_classes"] = 1

    model = model_factory.build_model(**model_args)
    model.eval()

    with torch.no_grad():
        assert model(model_input).output.shape == expected

    gc.collect()


@pytest.mark.parametrize("backbone", ["prithvi_eo_v1_100"])
@pytest.mark.parametrize("task,expected", PIXELWISE_TASK_EXPECTED_OUTPUT)
@pytest.mark.parametrize("decoder", ["FCNDecoder", "UperNetDecoder", "IdentityDecoder", "UNetDecoder", "LinearDecoder"])
def test_create_pixelwise_model_no_in_channels(
    backbone, task, expected, decoder, model_factory: EncoderDecoderFactory, model_input
):
    if decoder == "LinearDecoder" and task == "regression":
        pytest.skip("LinearDecoder is not supported for regression tasks")
    model_args = {
        "task": task,
        "backbone": backbone,
        "decoder": decoder,
        "backbone_bands": PRETRAINED_BANDS,
        "backbone_pretrained": False,
    }

    if task == "segmentation":
        model_args["num_classes"] = NUM_CLASSES
    if decoder in ["UperNetDecoder", "UNetDecoder"] and backbone.startswith("prithvi_eo"):
        model_args["necks"] = VIT_UPERNET_NECK
    if decoder == "UNetDecoder":
        model_args["decoder_channels"] = [256, 128, 64, 32]
    if decoder == "LinearDecoder":
        model_args["decoder_upsampling_size"] = 16
        model_args["rescale"] = False

    model = model_factory.build_model(**model_args)
    model.eval()

    with torch.no_grad():
        assert model(model_input).output.shape == expected

    gc.collect()


@pytest.mark.parametrize("backbone", ["prithvi_eo_v1_100"])
@pytest.mark.parametrize("task,expected", PIXELWISE_TASK_EXPECTED_OUTPUT)
@pytest.mark.parametrize("decoder", ["FCNDecoder", "UperNetDecoder", "IdentityDecoder", "UNetDecoder"])
def test_create_pixelwise_model_with_aux_heads(
    backbone, task, expected, decoder, model_factory: EncoderDecoderFactory, model_input
):
    aux_heads_name = ["first_aux", "second_aux"]
    model_args = {
        "task": task,
        "backbone": backbone,
        "decoder": decoder,
        "backbone_in_chans": NUM_CHANNELS,
        "backbone_bands": PRETRAINED_BANDS,
        "backbone_pretrained": False,
        "aux_decoders": [AuxiliaryHead(name, "FCNDecoder", None) for name in aux_heads_name],
    }
    if task == "segmentation":
        model_args["num_classes"] = NUM_CLASSES

    if decoder in ["UperNetDecoder", "UNetDecoder"] and backbone.startswith("prithvi_eo"):
        model_args["necks"] = VIT_UPERNET_NECK
    if decoder == "UNetDecoder":
        model_args["decoder_channels"] = [256, 128, 64, 32]

    model = model_factory.build_model(**model_args)
    model.eval()

    with torch.no_grad():
        model_output = model(model_input)
        assert model_output.output.shape == expected

        assert len(model_output.auxiliary_heads.keys() & aux_heads_name) == len(aux_heads_name)
        for _, output in model_output.auxiliary_heads.items():
            assert output.shape == expected

    gc.collect()


@pytest.mark.parametrize("backbone", ["prithvi_eo_v1_100"])
@pytest.mark.parametrize("task,expected", PIXELWISE_TASK_EXPECTED_OUTPUT)
@pytest.mark.parametrize("decoder", ["FCNDecoder", "UperNetDecoder", "IdentityDecoder", "UNetDecoder", "LinearDecoder"])
def test_create_pixelwise_model_with_extra_bands(
    backbone, task, expected, decoder, model_factory: EncoderDecoderFactory
):
    if decoder == "LinearDecoder" and task == "regression":
        pytest.skip("LinearDecoder is not supported for regression tasks")
    model_args = {
        "task": task,
        "backbone": backbone,
        "decoder": decoder,
        "backbone_in_chans": NUM_CHANNELS + 1,
        "backbone_bands": [*PRETRAINED_BANDS, 7],
        "backbone_pretrained": False,
    }
    if task == "segmentation":
        model_args["num_classes"] = NUM_CLASSES

    if decoder in ["UperNetDecoder", "UNetDecoder"] and backbone.startswith("prithvi_eo"):
        model_args["necks"] = VIT_UPERNET_NECK
    if decoder == "UNetDecoder":
        model_args["decoder_channels"] = [256, 128, 64, 32]
    if decoder == "LinearDecoder":
        model_args["decoder_upsampling_size"] = 16
        model_args["rescale"] = False
    model = model_factory.build_model(**model_args)
    model.eval()
    model_input = torch.ones((1, NUM_CHANNELS + 1, 224, 224))
    with torch.no_grad():
        assert model(model_input).output.shape == expected

    gc.collect()

@pytest.mark.parametrize("backbone", ["prithvi_eo_v1_100", "prithvi_eo_v2_300", "clay_v1_base"])
@pytest.mark.parametrize("task,expected", PIXELWISE_TASK_EXPECTED_OUTPUT)
@pytest.mark.parametrize("decoder", ["FCNDecoder", "UperNetDecoder", "IdentityDecoder", "UNetDecoder"])
def test_create_model_with_lora(backbone, task, expected, decoder, model_factory: EncoderDecoderFactory, model_input):
    model_args = {
        "task": task,
        "backbone": backbone,
        "decoder": decoder,
        "backbone_bands": PRETRAINED_BANDS,
        "backbone_pretrained": True,
        "peft_config": LORA_CONFIG[backbone.split("_")[0]],
    }

    if backbone == "clay_v1_base":
        model_args["backbone_img_size"] = 224

    if task == "segmentation":
        model_args["num_classes"] = NUM_CLASSES
    if decoder in ["UperNetDecoder", "UNetDecoder"]:
        model_args["necks"] = VIT_UPERNET_NECK
    if decoder == "UNetDecoder":
        model_args["decoder_channels"] = [256, 128, 64, 32]

    model = model_factory.build_model(**model_args)
    model.eval()

    encoder_trainable_params = 0
    for param in model.encoder.parameters():
        if param.requires_grad:
            encoder_trainable_params += param.numel()

    if backbone == "clay_v1_base":
        num_layers = 12
        embed_dim = 768
        linear_in_out = 768 * 4
    else:
        num_layers = len(model.encoder.blocks)
        embed_dim = model.encoder.embed_dim
        linear_in_out = model.encoder.blocks[0].mlp.fc1.out_features
    r = LORA_CONFIG[backbone.split("_")[0]]["peft_config_kwargs"]["r"]
    assert encoder_trainable_params == num_layers * (2 * embed_dim * r * 2 + 2 * linear_in_out * r + 2 * embed_dim * r)

    with torch.no_grad():
        assert model(model_input).output.shape == expected

    gc.collect()

@pytest.mark.parametrize("backbone", ["prithvi_eo_v1_100"])
@pytest.mark.parametrize("task,expected", PIXELWISE_TASK_EXPECTED_OUTPUT)
@pytest.mark.parametrize("decoder", ["FCNDecoder"])
def test_create_model_with_molora(backbone, task, expected, decoder, model_factory: EncoderDecoderFactory, model_input):
    model_args = {
        "task": task,
        "backbone": backbone,
        "decoder": decoder,
        "backbone_bands": PRETRAINED_BANDS,
        "backbone_pretrained": True,
        "peft_config": LORA_CONFIG["moe"],
    }

    if backbone == "clay_v1_base":
        model_args["backbone_img_size"] = 224

    if task == "segmentation":
        model_args["num_classes"] = NUM_CLASSES
    if decoder in ["UperNetDecoder", "UNetDecoder"]:
        model_args["necks"] = VIT_UPERNET_NECK
    if decoder == "UNetDecoder":
        model_args["decoder_channels"] = [256, 128, 64, 32]

    model = model_factory.build_model(**model_args)
    model.eval()

    encoder_trainable_params = 0
    for param in model.encoder.parameters():
        if param.requires_grad:
            encoder_trainable_params += param.numel()

    if backbone == "clay_v1_base":
        num_layers = 12
        embed_dim = 768
        linear_in_out = 768 * 4
    else:
        num_layers = len(model.encoder.blocks)
        embed_dim = model.encoder.embed_dim
        linear_in_out = model.encoder.blocks[0].mlp.fc1.out_features
    r = LORA_CONFIG["moe"]["peft_config_kwargs"]["r"]
    #assert encoder_trainable_params == num_layers * (2 * embed_dim * r * 2 + 2 * linear_in_out * r + 2 * embed_dim * r)

    with torch.no_grad():
        assert model(model_input).output.shape == expected

    gc.collect()<|MERGE_RESOLUTION|>--- conflicted
+++ resolved
@@ -46,22 +46,9 @@
             "r": 16,
         },
     },
-    "moe": {
-        "method": "LORA",
-        "replace_qkv": "qkv",  # As we want to apply LoRA separately and only to Q and V, we need to separate the matrix.
-        "peft_config_kwargs": {
-            "target_modules": ["qkv.q_linear", "qkv.v_linear", "mlp.fc1", "mlp.fc2"],
-            "lora_alpha": 16,
-            "r": 16,
-        },
-        "moe_config": {"n_experts": 4, "n_vars": 197},
-    }
 }
     
-<<<<<<< HEAD
-=======
-
->>>>>>> 65aaec92
+
 @pytest.fixture(scope="session")
 def model_factory() -> EncoderDecoderFactory:
     return EncoderDecoderFactory()
@@ -454,51 +441,4 @@
     with torch.no_grad():
         assert model(model_input).output.shape == expected
 
-    gc.collect()
-
-@pytest.mark.parametrize("backbone", ["prithvi_eo_v1_100"])
-@pytest.mark.parametrize("task,expected", PIXELWISE_TASK_EXPECTED_OUTPUT)
-@pytest.mark.parametrize("decoder", ["FCNDecoder"])
-def test_create_model_with_molora(backbone, task, expected, decoder, model_factory: EncoderDecoderFactory, model_input):
-    model_args = {
-        "task": task,
-        "backbone": backbone,
-        "decoder": decoder,
-        "backbone_bands": PRETRAINED_BANDS,
-        "backbone_pretrained": True,
-        "peft_config": LORA_CONFIG["moe"],
-    }
-
-    if backbone == "clay_v1_base":
-        model_args["backbone_img_size"] = 224
-
-    if task == "segmentation":
-        model_args["num_classes"] = NUM_CLASSES
-    if decoder in ["UperNetDecoder", "UNetDecoder"]:
-        model_args["necks"] = VIT_UPERNET_NECK
-    if decoder == "UNetDecoder":
-        model_args["decoder_channels"] = [256, 128, 64, 32]
-
-    model = model_factory.build_model(**model_args)
-    model.eval()
-
-    encoder_trainable_params = 0
-    for param in model.encoder.parameters():
-        if param.requires_grad:
-            encoder_trainable_params += param.numel()
-
-    if backbone == "clay_v1_base":
-        num_layers = 12
-        embed_dim = 768
-        linear_in_out = 768 * 4
-    else:
-        num_layers = len(model.encoder.blocks)
-        embed_dim = model.encoder.embed_dim
-        linear_in_out = model.encoder.blocks[0].mlp.fc1.out_features
-    r = LORA_CONFIG["moe"]["peft_config_kwargs"]["r"]
-    #assert encoder_trainable_params == num_layers * (2 * embed_dim * r * 2 + 2 * linear_in_out * r + 2 * embed_dim * r)
-
-    with torch.no_grad():
-        assert model(model_input).output.shape == expected
-
     gc.collect()